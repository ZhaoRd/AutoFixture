﻿using System;
using Ploeh.AutoFixture.Kernel;

namespace Ploeh.AutoFixture.AutoFakeItEasy
{
    /// <summary>
    /// Provides pre- and post-condition checks for requests for fake instances.
    /// </summary>
    /// <seealso cref="Create(object, ISpecimenContext)" />
    public class FakeItEasyBuilder : ISpecimenBuilder
    {
        private readonly ISpecimenBuilder builder;

        /// <summary>
        /// Initializes a new instance of the <see cref="FakeItEasyBuilder"/> class with an
        /// <see cref="ISpecimenBuilder" /> to decorate.
        /// </summary>
        /// <param name="builder">The builder which must build mock instances.</param>
        /// <remarks>
        /// <para>
        /// <paramref name="builder" /> is subsequently available through the <see cref="Builder"/>
        /// property.
        /// </para>
        /// </remarks>
        /// <seealso cref="Builder" />
        public FakeItEasyBuilder(ISpecimenBuilder builder)
        {
            if (builder == null)
            {
                throw new ArgumentNullException("builder");
            }

            this.builder = builder;
        }

        /// <summary>
        /// Gets the decorated builder supplied through the constructor.
        /// </summary>
        /// <seealso cref="FakeItEasyBuilder(ISpecimenBuilder)" />
        public ISpecimenBuilder Builder
        {
            get { return this.builder; }
        }

        /// <summary>
        /// Creates a new specimen based on a request.
        /// </summary>
        /// <param name="request">The request that describes what to create.</param>
        /// <param name="context">A context that can be used to create other specimens.</param>
        /// <returns>
        /// A mock instance created by FakeItEasy if appropriate; otherwise a
        /// <see cref="NoSpecimen"/> instance.
        /// </returns>
        /// <remarks>
        /// <para>
        /// The Create method checks whether a request is for an interface or abstract class. If so
        /// it delegates the call to the decorated <see cref="Builder"/>. When the specimen is
        /// returned from the decorated <see cref="ISpecimenBuilder"/> the method checks whether
        /// the returned instance is a FakeItEasy Fake instance of the correct type.
        /// </para>
        /// <para>
        /// If all pre- and post-conditions are satisfied, the mock instance is returned; otherwise
        /// a <see cref="NoSpecimen" /> instance.
        /// </para>
        /// </remarks>
        public object Create(object request, ISpecimenContext context)
        {
            var type = request as Type;
            if (!type.IsFake())
            {
                return new NoSpecimen();
            }

<<<<<<< HEAD
            var fake = this.builder.Create(request, context) as FakeItEasy.Configuration.IHideObjectMembers;
            if (fake == null)
            {
                return new NoSpecimen();
            }

            var fakeType = type.GetFakedType();
            if (fake.GetType().GetFakedType() != fakeType)
=======
            var fake = this.builder.Create(request, context);
            if (!type.IsInstanceOfType(fake))
>>>>>>> 208612fd
            {
                return new NoSpecimen();
            }

            return fake;
        }
    }
}
<|MERGE_RESOLUTION|>--- conflicted
+++ resolved
@@ -1,94 +1,83 @@
-﻿using System;
-using Ploeh.AutoFixture.Kernel;
-
-namespace Ploeh.AutoFixture.AutoFakeItEasy
-{
-    /// <summary>
-    /// Provides pre- and post-condition checks for requests for fake instances.
-    /// </summary>
-    /// <seealso cref="Create(object, ISpecimenContext)" />
-    public class FakeItEasyBuilder : ISpecimenBuilder
-    {
-        private readonly ISpecimenBuilder builder;
-
-        /// <summary>
-        /// Initializes a new instance of the <see cref="FakeItEasyBuilder"/> class with an
-        /// <see cref="ISpecimenBuilder" /> to decorate.
-        /// </summary>
-        /// <param name="builder">The builder which must build mock instances.</param>
-        /// <remarks>
-        /// <para>
-        /// <paramref name="builder" /> is subsequently available through the <see cref="Builder"/>
-        /// property.
-        /// </para>
-        /// </remarks>
-        /// <seealso cref="Builder" />
-        public FakeItEasyBuilder(ISpecimenBuilder builder)
-        {
-            if (builder == null)
-            {
-                throw new ArgumentNullException("builder");
+﻿using System;
+using Ploeh.AutoFixture.Kernel;
+
+namespace Ploeh.AutoFixture.AutoFakeItEasy
+{
+    /// <summary>
+    /// Provides pre- and post-condition checks for requests for fake instances.
+    /// </summary>
+    /// <seealso cref="Create(object, ISpecimenContext)" />
+    public class FakeItEasyBuilder : ISpecimenBuilder
+    {
+        private readonly ISpecimenBuilder builder;
+
+        /// <summary>
+        /// Initializes a new instance of the <see cref="FakeItEasyBuilder"/> class with an
+        /// <see cref="ISpecimenBuilder" /> to decorate.
+        /// </summary>
+        /// <param name="builder">The builder which must build mock instances.</param>
+        /// <remarks>
+        /// <para>
+        /// <paramref name="builder" /> is subsequently available through the <see cref="Builder"/>
+        /// property.
+        /// </para>
+        /// </remarks>
+        /// <seealso cref="Builder" />
+        public FakeItEasyBuilder(ISpecimenBuilder builder)
+        {
+            if (builder == null)
+            {
+                throw new ArgumentNullException("builder");
+            }
+
+            this.builder = builder;
+        }
+
+        /// <summary>
+        /// Gets the decorated builder supplied through the constructor.
+        /// </summary>
+        /// <seealso cref="FakeItEasyBuilder(ISpecimenBuilder)" />
+        public ISpecimenBuilder Builder
+        {
+            get { return this.builder; }
+        }
+
+        /// <summary>
+        /// Creates a new specimen based on a request.
+        /// </summary>
+        /// <param name="request">The request that describes what to create.</param>
+        /// <param name="context">A context that can be used to create other specimens.</param>
+        /// <returns>
+        /// A mock instance created by FakeItEasy if appropriate; otherwise a
+        /// <see cref="NoSpecimen"/> instance.
+        /// </returns>
+        /// <remarks>
+        /// <para>
+        /// The Create method checks whether a request is for an interface or abstract class. If so
+        /// it delegates the call to the decorated <see cref="Builder"/>. When the specimen is
+        /// returned from the decorated <see cref="ISpecimenBuilder"/> the method checks whether
+        /// the returned instance is a FakeItEasy Fake instance of the correct type.
+        /// </para>
+        /// <para>
+        /// If all pre- and post-conditions are satisfied, the mock instance is returned; otherwise
+        /// a <see cref="NoSpecimen" /> instance.
+        /// </para>
+        /// </remarks>
+        public object Create(object request, ISpecimenContext context)
+        {
+            var type = request as Type;
+            if (!type.IsFake())
+            {
+                return new NoSpecimen();
             }
 
-            this.builder = builder;
-        }
-
-        /// <summary>
-        /// Gets the decorated builder supplied through the constructor.
-        /// </summary>
-        /// <seealso cref="FakeItEasyBuilder(ISpecimenBuilder)" />
-        public ISpecimenBuilder Builder
-        {
-            get { return this.builder; }
-        }
-
-        /// <summary>
-        /// Creates a new specimen based on a request.
-        /// </summary>
-        /// <param name="request">The request that describes what to create.</param>
-        /// <param name="context">A context that can be used to create other specimens.</param>
-        /// <returns>
-        /// A mock instance created by FakeItEasy if appropriate; otherwise a
-        /// <see cref="NoSpecimen"/> instance.
-        /// </returns>
-        /// <remarks>
-        /// <para>
-        /// The Create method checks whether a request is for an interface or abstract class. If so
-        /// it delegates the call to the decorated <see cref="Builder"/>. When the specimen is
-        /// returned from the decorated <see cref="ISpecimenBuilder"/> the method checks whether
-        /// the returned instance is a FakeItEasy Fake instance of the correct type.
-        /// </para>
-        /// <para>
-        /// If all pre- and post-conditions are satisfied, the mock instance is returned; otherwise
-        /// a <see cref="NoSpecimen" /> instance.
-        /// </para>
-        /// </remarks>
-        public object Create(object request, ISpecimenContext context)
-        {
-            var type = request as Type;
-            if (!type.IsFake())
-            {
-                return new NoSpecimen();
-            }
-
-<<<<<<< HEAD
-            var fake = this.builder.Create(request, context) as FakeItEasy.Configuration.IHideObjectMembers;
-            if (fake == null)
-            {
-                return new NoSpecimen();
-            }
-
-            var fakeType = type.GetFakedType();
-            if (fake.GetType().GetFakedType() != fakeType)
-=======
-            var fake = this.builder.Create(request, context);
+            var fake = this.builder.Create(request, context);
             if (!type.IsInstanceOfType(fake))
->>>>>>> 208612fd
-            {
-                return new NoSpecimen();
-            }
-
-            return fake;
-        }
-    }
-}
+            {
+                return new NoSpecimen();
+            }
+
+            return fake;
+        }
+    }
+}