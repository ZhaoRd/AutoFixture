﻿using System;
using System.Collections.Generic;
using System.Linq;
using Ploeh.TestTypeFoundation;
using Xunit;
using Xunit.Sdk;

namespace Ploeh.AutoFixture.Xunit2.UnitTest
{
    public class AutoDataAttributeTest
    {
        [Fact]
        public void SutIsDataAttribute()
        {
            // Fixture setup
            // Exercise system
            var sut = new AutoDataAttribute();
            // Verify outcome
            Assert.IsAssignableFrom<DataAttribute>(sut);
            // Teardown
        }

        [Fact]
        public void InitializedWithDefaultConstructorHasCorrectFixture()
        {
            // Fixture setup
            var sut = new AutoDataAttribute();
            // Exercise system
            IFixture result = sut.Fixture;
            // Verify outcome
            Assert.IsAssignableFrom<Fixture>(result);
            // Teardown
        }

        [Fact]
        public void InitializeWithNullFixtureThrows()
        {
            // Fixture setup
            // Exercise system and verify outcome
            Assert.Throws<ArgumentNullException>(() =>
                new DerivedAutoDataAttribute((IFixture)null));
            // Teardown
        }

        [Fact]
        public void InitializedWithComposerHasCorrectComposer()
        {
            // Fixture setup
            var expectedComposer = new DelegatingFixture();
            var sut = new DerivedAutoDataAttribute(expectedComposer);
            // Exercise system
            var result = sut.Fixture;
            // Verify outcome
            Assert.Equal(expectedComposer, result);
            // Teardown
        }

        [Fact]
        public void InitializeWithNullTypeThrows()
        {
            // Fixture setup
            // Exercise system and verify outcome
            Assert.Throws<ArgumentNullException>(() =>
#pragma warning disable 618
                new AutoDataAttribute((Type)null));
#pragma warning disable 618
            // Teardown
        }

        [Fact]
        public void InitializeWithNonComposerTypeThrows()
        {
            // Fixture setup
            // Exercise system and verify outcome
            Assert.Throws<ArgumentException>(() =>
                new AutoDataAttribute(typeof(object)));
            // Teardown
        }

        [Fact]
        public void InitializeWithComposerTypeWithoutDefaultConstructorThrows()
        {
            // Fixture setup
            // Exercise system and verify outcome
            Assert.Throws<ArgumentException>(() =>
                new AutoDataAttribute(typeof(ComposerWithoutADefaultConstructor)));
            // Teardown
        }

        [Fact]
        public void InitializedWithCorrectComposerTypeHasCorrectComposer()
        {
            // Fixture setup
            var composerType = typeof(DelegatingFixture);
            var sut = new AutoDataAttribute(composerType);
            // Exercise system
            var result = sut.Fixture;
            // Verify outcome
            Assert.IsAssignableFrom(composerType, result);
            // Teardown
        }

        [Fact]
        public void FixtureTypeIsCorrect()
        {
            // Fixture setup
            var composerType = typeof(DelegatingFixture);
            var sut = new AutoDataAttribute(composerType);
            // Exercise system
            var result = sut.FixtureType;
            // Verify outcome
            Assert.Equal(composerType, result);
            // Teardown
        }

        [Fact]
        public void GetDataWithNullMethodThrows()
        {
            // Fixture setup
            var sut = new AutoDataAttribute();
            var dummyTypes = Type.EmptyTypes;
            // Exercise system and verify outcome
            Assert.Throws<ArgumentNullException>(() =>
                sut.GetData(null));
            // Teardown
        }

        [Fact]
        public void GetDataReturnsCorrectResult()
        {
            // Fixture setup
            var method = typeof(TypeWithOverloadedMembers).GetMethod("DoSomething", new[] { typeof(object) });
            var parameters = method.GetParameters();

            var expectedResult = new object();
            var builder = new DelegatingSpecimenBuilder
            {
                OnCreate = (r, c) =>
                    {
                        Assert.Equal(parameters.Single(), r);
                        Assert.NotNull(c);
                        return expectedResult;
                    }
            };
            var composer = new DelegatingFixture { OnCreate = builder.OnCreate };

            var sut = new DerivedAutoDataAttribute(composer);
            // Exercise system
            var result = sut.GetData(method);
            // Verify outcome
            Assert.True(new[] { expectedResult }.SequenceEqual(result.Single()));
            // Teardown
        }

<<<<<<< HEAD
        private class DerivedAutoDataAttribute : AutoDataAttribute
        {
            public DerivedAutoDataAttribute(IFixture fixture)
               : base(fixture)
            {
            }
=======
        [Theory]
        [InlineData("CreateWithFrozenAndFavorArrays")]
        [InlineData("CreateWithFavorArraysAndFrozen")]
        [InlineData("CreateWithFrozenAndFavorEnumerables")]
        [InlineData("CreateWithFavorEnumerablesAndFrozen")]
        [InlineData("CreateWithFrozenAndFavorLists")]
        [InlineData("CreateWithFavorListsAndFrozen")]
        [InlineData("CreateWithFrozenAndGreedy")]
        [InlineData("CreateWithGreedyAndFrozen")]
        [InlineData("CreateWithFrozenAndModest")]
        [InlineData("CreateWithModestAndFrozen")]
        [InlineData("CreateWithFrozenAndNoAutoProperties")]
        [InlineData("CreateWithNoAutoPropertiesAndFrozen")]
        public void GetDataOrdersCustomizationAttributes(string methodName)
        {
            // Fixture setup
            var method = typeof(TypeWithCustomizationAttributes).GetMethod(methodName, new[] { typeof(ConcreteType) });
            var customizationLog = new List<ICustomization>();
            var fixture = new DelegatingFixture { OnCustomize = c => { customizationLog.Add(c); } };
            var sut = new AutoDataAttribute(fixture);
            // Exercise system
            sut.GetData(method);
            // Verify outcome
            Assert.False(customizationLog[0] is FreezeOnMatchCustomization);
            Assert.True(customizationLog[1] is FreezeOnMatchCustomization);
            // Teardown
>>>>>>> 1451fdce
        }
    }
}<|MERGE_RESOLUTION|>--- conflicted
+++ resolved
@@ -152,14 +152,14 @@
             // Teardown
         }
 
-<<<<<<< HEAD
         private class DerivedAutoDataAttribute : AutoDataAttribute
         {
             public DerivedAutoDataAttribute(IFixture fixture)
                : base(fixture)
             {
             }
-=======
+        }
+
         [Theory]
         [InlineData("CreateWithFrozenAndFavorArrays")]
         [InlineData("CreateWithFavorArraysAndFrozen")]
@@ -179,14 +179,13 @@
             var method = typeof(TypeWithCustomizationAttributes).GetMethod(methodName, new[] { typeof(ConcreteType) });
             var customizationLog = new List<ICustomization>();
             var fixture = new DelegatingFixture { OnCustomize = c => { customizationLog.Add(c); } };
-            var sut = new AutoDataAttribute(fixture);
+            var sut = new DerivedAutoDataAttribute(fixture);
             // Exercise system
             sut.GetData(method);
             // Verify outcome
             Assert.False(customizationLog[0] is FreezeOnMatchCustomization);
             Assert.True(customizationLog[1] is FreezeOnMatchCustomization);
             // Teardown
->>>>>>> 1451fdce
         }
     }
 }