﻿using System;
using System.Reflection;
using System.Collections.Generic;
using System.Linq;
using System.Text;
using Ploeh.AutoFixture.Kernel;
using System.Linq.Expressions;
using System.Reflection;

namespace Ploeh.AutoFixture.Dsl
{
    /// <summary>
    /// Enables composition customization of a single type of specimen.
    /// </summary>
    /// <typeparam name="T">The type of specimen.</typeparam>
    [System.Diagnostics.CodeAnalysis.SuppressMessage("Microsoft.Naming", "CA1710:IdentifiersShouldHaveCorrectSuffix", Justification = "The main responsibility of this class isn't to be a 'collection' (which, by the way, it isn't - it's just an Iterator).")]
    public class NodeComposer<T> : 
        ICustomizationComposer<T>,
        ISpecimenBuilderNode
    {
        /// <summary>
        /// Initializes a new instance of the <see cref="NodeComposer{T}" />
        /// class.
        /// </summary>
        /// <param name="builder">
        /// A builder to which specimen creation responsibilities are
        /// delegated.
        /// </param>
        /// <remarks>
        /// A new <see cref="NodeComposer{T}" /> instance with an appropriate
        /// initial <paramref name="builder" /> can be easily produced by
        /// <see cref="SpecimenBuilderNodeFactory.CreateComposer{T}()" />.
        /// </remarks>
        /// <seealso cref="SpecimenBuilderNodeFactory.CreateComposer{T}()" />
        /// <seealso cref="Builder" />
        public NodeComposer(ISpecimenBuilder builder)
        {
            this.Builder = builder;
        }

        /// <summary>
        /// Specifies a function that defines how to create a specimen from a
        /// seed.
        /// </summary>
        /// <param name="factory">
        /// The factory used to create specimens from seeds.
        /// </param>
        /// <returns>
        /// An <see cref="IPostprocessComposer{T}"/> which can be used to
        /// further customize the post-processing of created specimens.
        /// </returns>
        public IPostprocessComposer<T> FromSeed(Func<T, T> factory)
        {
            return this.WithFactory(new SeededFactory<T>(factory));
        }

        /// <summary>
        /// Specifies an <see cref="ISpecimenBuilder"/> that can create
        /// specimens of the appropriate type. Mostly for advanced scenarios.
        /// </summary>
        /// <param name="factory">
        /// An <see cref="ISpecimenBuilder"/> that can create specimens of the
        /// appropriate type.
        /// </param>
        /// <returns>
        /// An <see cref="IPostprocessComposer{T}"/> which can be used to
        /// further customize the post-processing of created specimens.
        /// </returns>
        public IPostprocessComposer<T> FromFactory(ISpecimenBuilder factory)
        {
            return this.WithFactory(factory);
        }

        /// <summary>
        /// Specifies that an anonymous object should be created in a
        /// particular way; often by using a constructor.
        /// </summary>
        /// <param name="factory">
        /// A function that will be used to create the object. This will often
        /// be a constructor.
        /// </param>
        /// <returns>
        /// An <see cref="IPostprocessComposer{T}"/> which can be used to
        /// further customize the post-processing of created specimens.
        /// </returns>
        public IPostprocessComposer<T> FromFactory(Func<T> factory)
        {
            return this.WithFactory(new SpecimenFactory<T>(factory));
        }

        /// <summary>
        /// Specifies that a specimen should be created in a particular way, using a single input
        /// parameter for the factory.
        /// </summary>
        /// <typeparam name="TInput">
        /// The type of input parameter to use when invoking <paramref name="factory"/>
        /// .</typeparam>
        /// <param name="factory">
        /// A function that will be used to create the object. This will often be a constructor
        /// that takes a single constructor argument of type <typeparamref name="TInput"/>.
        /// </param>
        /// <returns>
        /// An <see cref="IPostprocessComposer{T}"/> which can be used to further customize the
        /// post-processing of created specimens.
        /// </returns>
        public IPostprocessComposer<T> FromFactory<TInput>(Func<TInput, T> factory)
        {
            return this.WithFactory(new SpecimenFactory<TInput, T>(factory));
        }

        /// <summary>
        /// Specifies that a specimen should be created in a particular way, using two input
        /// parameters for the construction.
        /// </summary>
        /// <typeparam name="TInput1">
        /// The type of the first input parameter to use when invoking <paramref name="factory"/>.
        /// </typeparam>
        /// <typeparam name="TInput2">
        /// The type of the second input parameter to use when invoking <paramref name="factory"/>.
        /// </typeparam>
        /// <param name="factory">
        /// A function that will be used to create the object. This will often be a constructor
        /// that takes two constructor arguments of type <typeparamref name="TInput1"/> and
        /// <typeparamref name="TInput2"/>.
        /// </param>
        /// <returns>
        /// An <see cref="IPostprocessComposer{T}"/> which can be used to further customize the
        /// post-processing of created specimens.
        /// </returns>
        public IPostprocessComposer<T> FromFactory<TInput1, TInput2>(Func<TInput1, TInput2, T> factory)
        {
            return this.WithFactory(new SpecimenFactory<TInput1, TInput2, T>(factory));
        }

        /// <summary>
        /// Specifies that a specimen should be created in a particular way, using three input
        /// parameters for the construction.
        /// </summary>
        /// <typeparam name="TInput1">
        /// The type of the first input parameter to use when invoking <paramref name="factory"/>.
        /// </typeparam>
        /// <typeparam name="TInput2">
        /// The type of the second input parameter to use when invoking <paramref name="factory"/>.
        /// </typeparam>
        /// <typeparam name="TInput3">
        /// The type of the third input parameter to use when invoking <paramref name="factory"/>.
        /// </typeparam>
        /// <param name="factory">
        /// A function that will be used to create the object. This will often be a constructor
        /// that takes three constructor arguments of type <typeparamref name="TInput1"/>,
        /// <typeparamref name="TInput2"/> and <typeparamref name="TInput3"/>.
        /// </param>
        /// <returns>
        /// An <see cref="IPostprocessComposer{T}"/> which can be used to further customize the
        /// post-processing of created specimens.
        /// </returns>
        public IPostprocessComposer<T> FromFactory<TInput1, TInput2, TInput3>(Func<TInput1, TInput2, TInput3, T> factory)
        {
            return this.WithFactory(new SpecimenFactory<TInput1, TInput2, TInput3, T>(factory));
        }

        /// <summary>
        /// Specifies that a specimen should be created in a particular way, using four input
        /// parameters for the construction.
        /// </summary>
        /// <typeparam name="TInput1">
        /// The type of the first input parameter to use when invoking <paramref name="factory"/>.
        /// </typeparam>
        /// <typeparam name="TInput2">
        /// The type of the second input parameter to use when invoking <paramref name="factory"/>.
        /// </typeparam>
        /// <typeparam name="TInput3">
        /// The type of the third input parameter to use when invoking <paramref name="factory"/>.
        /// </typeparam>
        /// <typeparam name="TInput4">
        /// The type of the fourth input parameter to use when invoking <paramref name="factory"/>.
        /// </typeparam>
        /// <param name="factory">
        /// A function that will be used to create the object. This will often be a constructor
        /// that takes three constructor arguments of type <typeparamref name="TInput1"/>,
        /// <typeparamref name="TInput2"/>, <typeparamref name="TInput3"/> and
        /// <typeparamref name="TInput4"/>.
        /// </param>
        /// <returns>
        /// An <see cref="IPostprocessComposer{T}"/> which can be used to further customize the
        /// post-processing of created specimens.
        /// </returns>
        public IPostprocessComposer<T> FromFactory<TInput1, TInput2, TInput3, TInput4>(Func<TInput1, TInput2, TInput3, TInput4, T> factory)
        {
            return this.WithFactory(new SpecimenFactory<TInput1, TInput2, TInput3, TInput4, T>(factory));
        }

        /// <summary>
        /// Composes a new <see cref="ISpecimenBuilder"/> instance.
        /// </summary>
        /// <returns>
        /// A new <see cref="ISpecimenBuilder"/> instance which can be used to
        /// produce specimens according to the behavior specified by previous
        /// method calls.
        /// </returns>
        public ISpecimenBuilder Compose()
        {
            return this;
        }

        /// <summary>
        /// Performs the specified action on a specimen.
        /// </summary>
        /// <param name="action">The action to perform.</param>
        /// <returns>
        /// An <see cref="IPostprocessComposer{T}"/> which can be used to
        /// further customize the post-processing of created specimens.
        /// </returns>
        public IPostprocessComposer<T> Do(Action<T> action)
        {
            var graphWithoutSeedIgnoringRelay =
                this.WithoutSeedIgnoringRelay();

            var container = FindContainer(graphWithoutSeedIgnoringRelay);
            var autoPropertiesNode = FindAutoPropertiesNode(container);
            if (autoPropertiesNode != null)
                container = autoPropertiesNode;

            var graphWithDoNode = WithDoNode(
                action,
                graphWithoutSeedIgnoringRelay,
                container);

            var filter = FindContainer(graphWithDoNode);
            return (NodeComposer<T>)graphWithDoNode.ReplaceNodes(
                with: n => n.Compose(n.Concat(new [] { new SeedIgnoringRelay() })),
                when: filter.Equals);
        }

        private static ISpecimenBuilderNode FindAutoPropertiesNode(
            ISpecimenBuilderNode graph)
        {
            return graph
                .SelectNodes(IsAutoPropertyNode)
                .FirstOrDefault();
        }

        private static bool IsAutoPropertyNode(ISpecimenBuilderNode n)
        {
            var postprocessor = n as Postprocessor<T>;
            return postprocessor != null
                && postprocessor.Command is AutoPropertiesCommand<T>;
        }

        private static NodeComposer<T> WithDoNode(
            Action<T> action,
            ISpecimenBuilderNode graph,
            ISpecimenBuilderNode container)
        {
            return (NodeComposer<T>)graph.ReplaceNodes(
                with: n => n.Compose(
                    new[]
                    {
                        new Postprocessor<T>(
                            CompositeSpecimenBuilder.ComposeIfMultiple(n),
                            new ActionSpecimenCommand<T>(action))
                    }),
                when: container.Equals);
        }

        /// <summary>
        /// Disables auto-properties for a type of specimen.
        /// </summary>
        /// <returns>
        /// An <see cref="IPostprocessComposer{T}"/> which can be used to
        /// further customize the post-processing of created specimens.
        /// </returns>
        public IPostprocessComposer<T> OmitAutoProperties()
        {
            var targetToRemove = FindAutoPropertiesNode(this);

            if (targetToRemove == null)
                return this;

            var p = this.Parents(targetToRemove.Equals).First();

            return (NodeComposer<T>)this.ReplaceNodes(
                with: targetToRemove.Concat(p.Where(b => targetToRemove != b)),
                when: p.Equals);
        }

        /// <summary>
        /// Registers that a writable property or field should be assigned an
        /// anonymous value as part of specimen post-processing.
        /// </summary>
        /// <typeparam name="TProperty">
        /// The type of the property of field.
        /// </typeparam>
        /// <param name="propertyPicker">
        /// An expression that identifies the property or field that will
        /// should have a value
        /// assigned.
        /// </param>
        /// <returns>
        /// An <see cref="IPostprocessComposer{T}"/> which can be used to
        /// further customize the post-processing of created specimens.
        /// </returns>
        public IPostprocessComposer<T> With<TProperty>(
            Expression<Func<T, TProperty>> propertyPicker)
        {
            var targetToDecorate = this
                .SelectNodes(n => n is NoSpecimenOutputGuard)
                .First();

            return (NodeComposer<T>)this.ReplaceNodes(
                with: n => new Postprocessor<T>(
                    n,
                    new BindingCommand<T, TProperty>(propertyPicker),
                    CreateSpecification()),
                when: targetToDecorate.Equals);
        }

        /// <summary>
        /// Registers that a writable property or field should be assigned a
        /// specific value as part of specimen post-processing.
        /// </summary>
        /// <typeparam name="TProperty">
        /// The type of the property of field.
        /// </typeparam>
        /// <param name="propertyPicker">
        /// An expression that identifies the property or field that will have
        /// <paramref name="value"/> assigned.
        /// </param>
        /// <param name="value">
        /// The value to assign to the property or field identified by
        /// <paramref name="propertyPicker"/>.
        /// </param>
        /// <returns>
        /// An <see cref="IPostprocessComposer{T}"/> which can be used to
        /// further customize the post-processing of created specimens.
        /// </returns>
        public IPostprocessComposer<T> With<TProperty>(
            Expression<Func<T, TProperty>> propertyPicker, TProperty value)
        {
            var graphWithoutSeedIgnoringRelay =
                this.WithoutSeedIgnoringRelay();

            var container = FindContainer(graphWithoutSeedIgnoringRelay);
         
            var graphWithProperty = graphWithoutSeedIgnoringRelay.ReplaceNodes(
                with: n => n.Compose(
                    new ISpecimenBuilder[]
                    {
                        new Postprocessor<T>(
                            CompositeSpecimenBuilder.ComposeIfMultiple(n),
                            new BindingCommand<T, TProperty>(propertyPicker, value),
                            CreateSpecification()),
                        new SeedIgnoringRelay()
                    }),
                when: container.Equals);

            return (NodeComposer<T>)graphWithProperty.ReplaceNodes(
                with: n => n.Compose(
                    new []
                    {
                        new Omitter(
                            new EqualRequestSpecification(
                                propertyPicker.GetWritableMember().Member,
                                new MemberInfoEqualityComparer()))
                    }
                    .Concat(n)),
                when: n => n is NodeComposer<T>);
        }

        /// <summary>
        /// Enables auto-properties for a type of specimen.
        /// </summary>
        /// <returns>
        /// An <see cref="IPostprocessComposer{T}"/> which can be used to
        /// further customize the post-processing of created specimens.
        /// </returns>
        public IPostprocessComposer<T> WithAutoProperties()
        {
            var g = this.WithoutSeedIgnoringRelay();

            var filter = FindContainer(g);

            return (NodeComposer<T>)g.ReplaceNodes(
                with: n => ((FilteringSpecimenBuilder)n).Compose(
                    new ISpecimenBuilder[]
                    {
                        new Postprocessor<T>(
                            CompositeSpecimenBuilder.ComposeIfMultiple(n),
                            new AutoPropertiesCommand<T>(),
                            CreateSpecification()),
                        new SeedIgnoringRelay()
                    }),
                when: filter.Equals);
        }

        /// <summary>
        /// Registers that a writable property should not be assigned an
        /// automatic value as part of specimen post-processing.
        /// </summary>
        /// <typeparam name="TProperty">
        /// The type of the property or field to ignore.
        /// </typeparam>
        /// <param name="propertyPicker">
        /// An expression that identifies the property or field to be ignored.
        /// </param>
        /// <returns>
        /// An <see cref="IPostprocessComposer{T}"/> which can be used to
        /// further customize the post-processing of created specimens.
        /// </returns>
        public IPostprocessComposer<T> Without<TProperty>(
            Expression<Func<T, TProperty>> propertyPicker)
        {
            var m = propertyPicker.GetWritableMember().Member;
<<<<<<< HEAD
            if (m.DeclaringType != typeof(T))
                m = typeof(T).GetProperty(m.Name);
=======
            if (m.ReflectedType != typeof(T))
            {
                m = typeof(T).GetProperty(m.Name) ?? (MemberInfo) typeof(T).GetField(m.Name);
            }
>>>>>>> cc6cb8f5

            return (NodeComposer<T>)this.ReplaceNodes(
                with: n => n.Compose(
                    new[]
                    {
                        new Omitter(
                            new EqualRequestSpecification(
                                m,
                                new MemberInfoEqualityComparer()))
                    }.Concat(n)),
                when: n => n is NodeComposer<T>);
        }

        /// <summary>
        /// Controls whether auto-properties will be enabled or not.
        /// </summary>
        /// <param name="enable">
        /// Set to <see langword="true"/> to enable auto-properties.
        /// </param>
        /// <returns>
        /// A new instance of <see cref="NodeComposer{T}" /> where
        /// auto-properties are either enabled or disabled according to
        /// <paramref name="enable" />.
        /// </returns>
        public NodeComposer<T> WithAutoProperties(bool enable)
        {
            if (!enable)
                return (NodeComposer<T>)this.OmitAutoProperties();

            return (NodeComposer<T>)this.WithAutoProperties();
        }

        private NodeComposer<T> WithFactory(ISpecimenBuilder factory)
        {
            return (NodeComposer<T>)this.ReplaceNodes(
                with: n => n.Compose(new[] { factory }),
                when: n => n is NoSpecimenOutputGuard);
        }        

        private static IRequestSpecification CreateSpecification()
        {
            return new OrRequestSpecification(
                new SeedRequestSpecification(typeof(T)),
                new ExactTypeSpecification(typeof(T)));
        }

        /// <summary>Composes the supplied builders.</summary>
        /// <param name="builders">The builders to compose.</param>
        /// <returns>
        /// A new <see cref="ISpecimenBuilderNode" /> instance containing
        /// <paramref name="builders" /> as child nodes.
        /// </returns>
        public ISpecimenBuilderNode Compose(
            IEnumerable<ISpecimenBuilder> builders)
        {
            var composedBuilder =
                CompositeSpecimenBuilder.ComposeIfMultiple(builders);
            return new NodeComposer<T>(composedBuilder);
        }

        /// <summary>Creates a new specimen based on a request.</summary>
        /// <param name="request">
        /// The request that describes what to create.
        /// </param>
        /// <param name="context">
        /// A context that can be used to create other specimens.
        /// </param>
        /// <returns>
        /// The requested specimen if possible; otherwise a
        /// <see cref="NoSpecimen" /> instance.
        /// </returns>
        /// <remarks>
        /// <para>
        /// The <paramref name="request" /> can be any object, but will often
        /// be a <see cref="Type" /> or other
        /// <see cref="System.Reflection.MemberInfo" /> instances.
        /// </para>
        /// </remarks>
        public object Create(object request, ISpecimenContext context)
        {
            return this.Builder.Create(request, context);
        }

        /// <summary>
        /// Returns an enumerator that iterates through the collection.
        /// </summary>
        /// <returns>
        /// A <see cref="IEnumerator{ISpecimenBuilder}" /> that can be used to
        /// iterate through the collection.
        /// </returns>
        public IEnumerator<ISpecimenBuilder> GetEnumerator()
        {
            yield return this.Builder;
        }

        /// <summary>
        /// Returns an enumerator that iterates through a collection.
        /// </summary>
        /// <returns>
        /// An <see cref="T:System.Collections.IEnumerator" /> object that can
        /// be used to iterate through the collection.
        /// </returns>
        System.Collections.IEnumerator System.Collections.IEnumerable.GetEnumerator()
        {
            return this.GetEnumerator();
        }

        /// <summary>Gets the encapsulated builder.</summary>
        /// <value>The encapsulated builder.</value>
        /// <seealso cref="NodeComposer{T}(ISpecimenBuilder)" />
        public ISpecimenBuilder Builder { get; }

        private ISpecimenBuilderNode WithoutSeedIgnoringRelay()
        {
            var g = this.ReplaceNodes(
                with: n => CompositeSpecimenBuilder.UnwrapIfSingle(
                    n.Compose(n.Where(b => !(b is SeedIgnoringRelay)))),
                when: n => n.OfType<SeedIgnoringRelay>().Any());
            return g;
        }

        private static ISpecimenBuilderNode FindContainer(
            ISpecimenBuilderNode graph)
        {
            var container = graph
                .SelectNodes(n => n is FilteringSpecimenBuilder)
                .First();
            return container;
        }
    }
}
<|MERGE_RESOLUTION|>--- conflicted
+++ resolved
@@ -1,553 +1,547 @@
-﻿using System;
-using System.Reflection;
-using System.Collections.Generic;
-using System.Linq;
-using System.Text;
-using Ploeh.AutoFixture.Kernel;
-using System.Linq.Expressions;
-using System.Reflection;
-
-namespace Ploeh.AutoFixture.Dsl
-{
-    /// <summary>
-    /// Enables composition customization of a single type of specimen.
-    /// </summary>
-    /// <typeparam name="T">The type of specimen.</typeparam>
-    [System.Diagnostics.CodeAnalysis.SuppressMessage("Microsoft.Naming", "CA1710:IdentifiersShouldHaveCorrectSuffix", Justification = "The main responsibility of this class isn't to be a 'collection' (which, by the way, it isn't - it's just an Iterator).")]
-    public class NodeComposer<T> : 
-        ICustomizationComposer<T>,
-        ISpecimenBuilderNode
-    {
-        /// <summary>
-        /// Initializes a new instance of the <see cref="NodeComposer{T}" />
-        /// class.
-        /// </summary>
-        /// <param name="builder">
-        /// A builder to which specimen creation responsibilities are
-        /// delegated.
-        /// </param>
-        /// <remarks>
-        /// A new <see cref="NodeComposer{T}" /> instance with an appropriate
-        /// initial <paramref name="builder" /> can be easily produced by
-        /// <see cref="SpecimenBuilderNodeFactory.CreateComposer{T}()" />.
-        /// </remarks>
-        /// <seealso cref="SpecimenBuilderNodeFactory.CreateComposer{T}()" />
-        /// <seealso cref="Builder" />
-        public NodeComposer(ISpecimenBuilder builder)
-        {
-            this.Builder = builder;
-        }
-
-        /// <summary>
-        /// Specifies a function that defines how to create a specimen from a
-        /// seed.
-        /// </summary>
-        /// <param name="factory">
-        /// The factory used to create specimens from seeds.
-        /// </param>
-        /// <returns>
-        /// An <see cref="IPostprocessComposer{T}"/> which can be used to
-        /// further customize the post-processing of created specimens.
-        /// </returns>
-        public IPostprocessComposer<T> FromSeed(Func<T, T> factory)
-        {
-            return this.WithFactory(new SeededFactory<T>(factory));
-        }
-
-        /// <summary>
-        /// Specifies an <see cref="ISpecimenBuilder"/> that can create
-        /// specimens of the appropriate type. Mostly for advanced scenarios.
-        /// </summary>
-        /// <param name="factory">
-        /// An <see cref="ISpecimenBuilder"/> that can create specimens of the
-        /// appropriate type.
-        /// </param>
-        /// <returns>
-        /// An <see cref="IPostprocessComposer{T}"/> which can be used to
-        /// further customize the post-processing of created specimens.
-        /// </returns>
-        public IPostprocessComposer<T> FromFactory(ISpecimenBuilder factory)
-        {
-            return this.WithFactory(factory);
-        }
-
-        /// <summary>
-        /// Specifies that an anonymous object should be created in a
-        /// particular way; often by using a constructor.
-        /// </summary>
-        /// <param name="factory">
-        /// A function that will be used to create the object. This will often
-        /// be a constructor.
-        /// </param>
-        /// <returns>
-        /// An <see cref="IPostprocessComposer{T}"/> which can be used to
-        /// further customize the post-processing of created specimens.
-        /// </returns>
-        public IPostprocessComposer<T> FromFactory(Func<T> factory)
-        {
-            return this.WithFactory(new SpecimenFactory<T>(factory));
-        }
-
-        /// <summary>
-        /// Specifies that a specimen should be created in a particular way, using a single input
-        /// parameter for the factory.
-        /// </summary>
-        /// <typeparam name="TInput">
-        /// The type of input parameter to use when invoking <paramref name="factory"/>
-        /// .</typeparam>
-        /// <param name="factory">
-        /// A function that will be used to create the object. This will often be a constructor
-        /// that takes a single constructor argument of type <typeparamref name="TInput"/>.
-        /// </param>
-        /// <returns>
-        /// An <see cref="IPostprocessComposer{T}"/> which can be used to further customize the
-        /// post-processing of created specimens.
-        /// </returns>
-        public IPostprocessComposer<T> FromFactory<TInput>(Func<TInput, T> factory)
-        {
-            return this.WithFactory(new SpecimenFactory<TInput, T>(factory));
-        }
-
-        /// <summary>
-        /// Specifies that a specimen should be created in a particular way, using two input
-        /// parameters for the construction.
-        /// </summary>
-        /// <typeparam name="TInput1">
-        /// The type of the first input parameter to use when invoking <paramref name="factory"/>.
-        /// </typeparam>
-        /// <typeparam name="TInput2">
-        /// The type of the second input parameter to use when invoking <paramref name="factory"/>.
-        /// </typeparam>
-        /// <param name="factory">
-        /// A function that will be used to create the object. This will often be a constructor
-        /// that takes two constructor arguments of type <typeparamref name="TInput1"/> and
-        /// <typeparamref name="TInput2"/>.
-        /// </param>
-        /// <returns>
-        /// An <see cref="IPostprocessComposer{T}"/> which can be used to further customize the
-        /// post-processing of created specimens.
-        /// </returns>
-        public IPostprocessComposer<T> FromFactory<TInput1, TInput2>(Func<TInput1, TInput2, T> factory)
-        {
-            return this.WithFactory(new SpecimenFactory<TInput1, TInput2, T>(factory));
-        }
-
-        /// <summary>
-        /// Specifies that a specimen should be created in a particular way, using three input
-        /// parameters for the construction.
-        /// </summary>
-        /// <typeparam name="TInput1">
-        /// The type of the first input parameter to use when invoking <paramref name="factory"/>.
-        /// </typeparam>
-        /// <typeparam name="TInput2">
-        /// The type of the second input parameter to use when invoking <paramref name="factory"/>.
-        /// </typeparam>
-        /// <typeparam name="TInput3">
-        /// The type of the third input parameter to use when invoking <paramref name="factory"/>.
-        /// </typeparam>
-        /// <param name="factory">
-        /// A function that will be used to create the object. This will often be a constructor
-        /// that takes three constructor arguments of type <typeparamref name="TInput1"/>,
-        /// <typeparamref name="TInput2"/> and <typeparamref name="TInput3"/>.
-        /// </param>
-        /// <returns>
-        /// An <see cref="IPostprocessComposer{T}"/> which can be used to further customize the
-        /// post-processing of created specimens.
-        /// </returns>
-        public IPostprocessComposer<T> FromFactory<TInput1, TInput2, TInput3>(Func<TInput1, TInput2, TInput3, T> factory)
-        {
-            return this.WithFactory(new SpecimenFactory<TInput1, TInput2, TInput3, T>(factory));
-        }
-
-        /// <summary>
-        /// Specifies that a specimen should be created in a particular way, using four input
-        /// parameters for the construction.
-        /// </summary>
-        /// <typeparam name="TInput1">
-        /// The type of the first input parameter to use when invoking <paramref name="factory"/>.
-        /// </typeparam>
-        /// <typeparam name="TInput2">
-        /// The type of the second input parameter to use when invoking <paramref name="factory"/>.
-        /// </typeparam>
-        /// <typeparam name="TInput3">
-        /// The type of the third input parameter to use when invoking <paramref name="factory"/>.
-        /// </typeparam>
-        /// <typeparam name="TInput4">
-        /// The type of the fourth input parameter to use when invoking <paramref name="factory"/>.
-        /// </typeparam>
-        /// <param name="factory">
-        /// A function that will be used to create the object. This will often be a constructor
-        /// that takes three constructor arguments of type <typeparamref name="TInput1"/>,
-        /// <typeparamref name="TInput2"/>, <typeparamref name="TInput3"/> and
-        /// <typeparamref name="TInput4"/>.
-        /// </param>
-        /// <returns>
-        /// An <see cref="IPostprocessComposer{T}"/> which can be used to further customize the
-        /// post-processing of created specimens.
-        /// </returns>
-        public IPostprocessComposer<T> FromFactory<TInput1, TInput2, TInput3, TInput4>(Func<TInput1, TInput2, TInput3, TInput4, T> factory)
-        {
-            return this.WithFactory(new SpecimenFactory<TInput1, TInput2, TInput3, TInput4, T>(factory));
-        }
-
-        /// <summary>
-        /// Composes a new <see cref="ISpecimenBuilder"/> instance.
-        /// </summary>
-        /// <returns>
-        /// A new <see cref="ISpecimenBuilder"/> instance which can be used to
-        /// produce specimens according to the behavior specified by previous
-        /// method calls.
-        /// </returns>
-        public ISpecimenBuilder Compose()
-        {
-            return this;
-        }
-
-        /// <summary>
-        /// Performs the specified action on a specimen.
-        /// </summary>
-        /// <param name="action">The action to perform.</param>
-        /// <returns>
-        /// An <see cref="IPostprocessComposer{T}"/> which can be used to
-        /// further customize the post-processing of created specimens.
-        /// </returns>
-        public IPostprocessComposer<T> Do(Action<T> action)
-        {
-            var graphWithoutSeedIgnoringRelay =
-                this.WithoutSeedIgnoringRelay();
-
-            var container = FindContainer(graphWithoutSeedIgnoringRelay);
-            var autoPropertiesNode = FindAutoPropertiesNode(container);
-            if (autoPropertiesNode != null)
-                container = autoPropertiesNode;
-
-            var graphWithDoNode = WithDoNode(
-                action,
-                graphWithoutSeedIgnoringRelay,
-                container);
-
-            var filter = FindContainer(graphWithDoNode);
-            return (NodeComposer<T>)graphWithDoNode.ReplaceNodes(
-                with: n => n.Compose(n.Concat(new [] { new SeedIgnoringRelay() })),
-                when: filter.Equals);
-        }
-
-        private static ISpecimenBuilderNode FindAutoPropertiesNode(
-            ISpecimenBuilderNode graph)
-        {
-            return graph
-                .SelectNodes(IsAutoPropertyNode)
-                .FirstOrDefault();
-        }
-
-        private static bool IsAutoPropertyNode(ISpecimenBuilderNode n)
-        {
-            var postprocessor = n as Postprocessor<T>;
-            return postprocessor != null
-                && postprocessor.Command is AutoPropertiesCommand<T>;
-        }
-
-        private static NodeComposer<T> WithDoNode(
-            Action<T> action,
-            ISpecimenBuilderNode graph,
-            ISpecimenBuilderNode container)
-        {
-            return (NodeComposer<T>)graph.ReplaceNodes(
-                with: n => n.Compose(
-                    new[]
-                    {
-                        new Postprocessor<T>(
-                            CompositeSpecimenBuilder.ComposeIfMultiple(n),
-                            new ActionSpecimenCommand<T>(action))
-                    }),
-                when: container.Equals);
-        }
-
-        /// <summary>
-        /// Disables auto-properties for a type of specimen.
-        /// </summary>
-        /// <returns>
-        /// An <see cref="IPostprocessComposer{T}"/> which can be used to
-        /// further customize the post-processing of created specimens.
-        /// </returns>
-        public IPostprocessComposer<T> OmitAutoProperties()
-        {
-            var targetToRemove = FindAutoPropertiesNode(this);
-
-            if (targetToRemove == null)
-                return this;
-
-            var p = this.Parents(targetToRemove.Equals).First();
-
-            return (NodeComposer<T>)this.ReplaceNodes(
-                with: targetToRemove.Concat(p.Where(b => targetToRemove != b)),
-                when: p.Equals);
-        }
-
-        /// <summary>
-        /// Registers that a writable property or field should be assigned an
-        /// anonymous value as part of specimen post-processing.
-        /// </summary>
-        /// <typeparam name="TProperty">
-        /// The type of the property of field.
-        /// </typeparam>
-        /// <param name="propertyPicker">
-        /// An expression that identifies the property or field that will
-        /// should have a value
-        /// assigned.
-        /// </param>
-        /// <returns>
-        /// An <see cref="IPostprocessComposer{T}"/> which can be used to
-        /// further customize the post-processing of created specimens.
-        /// </returns>
-        public IPostprocessComposer<T> With<TProperty>(
-            Expression<Func<T, TProperty>> propertyPicker)
-        {
-            var targetToDecorate = this
-                .SelectNodes(n => n is NoSpecimenOutputGuard)
-                .First();
-
-            return (NodeComposer<T>)this.ReplaceNodes(
-                with: n => new Postprocessor<T>(
-                    n,
-                    new BindingCommand<T, TProperty>(propertyPicker),
-                    CreateSpecification()),
-                when: targetToDecorate.Equals);
-        }
-
-        /// <summary>
-        /// Registers that a writable property or field should be assigned a
-        /// specific value as part of specimen post-processing.
-        /// </summary>
-        /// <typeparam name="TProperty">
-        /// The type of the property of field.
-        /// </typeparam>
-        /// <param name="propertyPicker">
-        /// An expression that identifies the property or field that will have
-        /// <paramref name="value"/> assigned.
-        /// </param>
-        /// <param name="value">
-        /// The value to assign to the property or field identified by
-        /// <paramref name="propertyPicker"/>.
-        /// </param>
-        /// <returns>
-        /// An <see cref="IPostprocessComposer{T}"/> which can be used to
-        /// further customize the post-processing of created specimens.
-        /// </returns>
-        public IPostprocessComposer<T> With<TProperty>(
-            Expression<Func<T, TProperty>> propertyPicker, TProperty value)
-        {
-            var graphWithoutSeedIgnoringRelay =
-                this.WithoutSeedIgnoringRelay();
-
-            var container = FindContainer(graphWithoutSeedIgnoringRelay);
-         
-            var graphWithProperty = graphWithoutSeedIgnoringRelay.ReplaceNodes(
-                with: n => n.Compose(
-                    new ISpecimenBuilder[]
-                    {
-                        new Postprocessor<T>(
-                            CompositeSpecimenBuilder.ComposeIfMultiple(n),
-                            new BindingCommand<T, TProperty>(propertyPicker, value),
-                            CreateSpecification()),
-                        new SeedIgnoringRelay()
-                    }),
-                when: container.Equals);
-
-            return (NodeComposer<T>)graphWithProperty.ReplaceNodes(
-                with: n => n.Compose(
-                    new []
-                    {
-                        new Omitter(
-                            new EqualRequestSpecification(
-                                propertyPicker.GetWritableMember().Member,
-                                new MemberInfoEqualityComparer()))
-                    }
-                    .Concat(n)),
-                when: n => n is NodeComposer<T>);
-        }
-
-        /// <summary>
-        /// Enables auto-properties for a type of specimen.
-        /// </summary>
-        /// <returns>
-        /// An <see cref="IPostprocessComposer{T}"/> which can be used to
-        /// further customize the post-processing of created specimens.
-        /// </returns>
-        public IPostprocessComposer<T> WithAutoProperties()
-        {
-            var g = this.WithoutSeedIgnoringRelay();
-
-            var filter = FindContainer(g);
-
-            return (NodeComposer<T>)g.ReplaceNodes(
-                with: n => ((FilteringSpecimenBuilder)n).Compose(
-                    new ISpecimenBuilder[]
-                    {
-                        new Postprocessor<T>(
-                            CompositeSpecimenBuilder.ComposeIfMultiple(n),
-                            new AutoPropertiesCommand<T>(),
-                            CreateSpecification()),
-                        new SeedIgnoringRelay()
-                    }),
-                when: filter.Equals);
-        }
-
-        /// <summary>
-        /// Registers that a writable property should not be assigned an
-        /// automatic value as part of specimen post-processing.
-        /// </summary>
-        /// <typeparam name="TProperty">
-        /// The type of the property or field to ignore.
-        /// </typeparam>
-        /// <param name="propertyPicker">
-        /// An expression that identifies the property or field to be ignored.
-        /// </param>
-        /// <returns>
-        /// An <see cref="IPostprocessComposer{T}"/> which can be used to
-        /// further customize the post-processing of created specimens.
-        /// </returns>
-        public IPostprocessComposer<T> Without<TProperty>(
-            Expression<Func<T, TProperty>> propertyPicker)
-        {
+﻿using System;
+using System.Reflection;
+using System.Collections.Generic;
+using System.Linq;
+using System.Text;
+using Ploeh.AutoFixture.Kernel;
+using System.Linq.Expressions;
+
+namespace Ploeh.AutoFixture.Dsl
+{
+    /// <summary>
+    /// Enables composition customization of a single type of specimen.
+    /// </summary>
+    /// <typeparam name="T">The type of specimen.</typeparam>
+    [System.Diagnostics.CodeAnalysis.SuppressMessage("Microsoft.Naming", "CA1710:IdentifiersShouldHaveCorrectSuffix", Justification = "The main responsibility of this class isn't to be a 'collection' (which, by the way, it isn't - it's just an Iterator).")]
+    public class NodeComposer<T> : 
+        ICustomizationComposer<T>,
+        ISpecimenBuilderNode
+    {
+        /// <summary>
+        /// Initializes a new instance of the <see cref="NodeComposer{T}" />
+        /// class.
+        /// </summary>
+        /// <param name="builder">
+        /// A builder to which specimen creation responsibilities are
+        /// delegated.
+        /// </param>
+        /// <remarks>
+        /// A new <see cref="NodeComposer{T}" /> instance with an appropriate
+        /// initial <paramref name="builder" /> can be easily produced by
+        /// <see cref="SpecimenBuilderNodeFactory.CreateComposer{T}()" />.
+        /// </remarks>
+        /// <seealso cref="SpecimenBuilderNodeFactory.CreateComposer{T}()" />
+        /// <seealso cref="Builder" />
+        public NodeComposer(ISpecimenBuilder builder)
+        {
+            this.Builder = builder;
+        }
+
+        /// <summary>
+        /// Specifies a function that defines how to create a specimen from a
+        /// seed.
+        /// </summary>
+        /// <param name="factory">
+        /// The factory used to create specimens from seeds.
+        /// </param>
+        /// <returns>
+        /// An <see cref="IPostprocessComposer{T}"/> which can be used to
+        /// further customize the post-processing of created specimens.
+        /// </returns>
+        public IPostprocessComposer<T> FromSeed(Func<T, T> factory)
+        {
+            return this.WithFactory(new SeededFactory<T>(factory));
+        }
+
+        /// <summary>
+        /// Specifies an <see cref="ISpecimenBuilder"/> that can create
+        /// specimens of the appropriate type. Mostly for advanced scenarios.
+        /// </summary>
+        /// <param name="factory">
+        /// An <see cref="ISpecimenBuilder"/> that can create specimens of the
+        /// appropriate type.
+        /// </param>
+        /// <returns>
+        /// An <see cref="IPostprocessComposer{T}"/> which can be used to
+        /// further customize the post-processing of created specimens.
+        /// </returns>
+        public IPostprocessComposer<T> FromFactory(ISpecimenBuilder factory)
+        {
+            return this.WithFactory(factory);
+        }
+
+        /// <summary>
+        /// Specifies that an anonymous object should be created in a
+        /// particular way; often by using a constructor.
+        /// </summary>
+        /// <param name="factory">
+        /// A function that will be used to create the object. This will often
+        /// be a constructor.
+        /// </param>
+        /// <returns>
+        /// An <see cref="IPostprocessComposer{T}"/> which can be used to
+        /// further customize the post-processing of created specimens.
+        /// </returns>
+        public IPostprocessComposer<T> FromFactory(Func<T> factory)
+        {
+            return this.WithFactory(new SpecimenFactory<T>(factory));
+        }
+
+        /// <summary>
+        /// Specifies that a specimen should be created in a particular way, using a single input
+        /// parameter for the factory.
+        /// </summary>
+        /// <typeparam name="TInput">
+        /// The type of input parameter to use when invoking <paramref name="factory"/>
+        /// .</typeparam>
+        /// <param name="factory">
+        /// A function that will be used to create the object. This will often be a constructor
+        /// that takes a single constructor argument of type <typeparamref name="TInput"/>.
+        /// </param>
+        /// <returns>
+        /// An <see cref="IPostprocessComposer{T}"/> which can be used to further customize the
+        /// post-processing of created specimens.
+        /// </returns>
+        public IPostprocessComposer<T> FromFactory<TInput>(Func<TInput, T> factory)
+        {
+            return this.WithFactory(new SpecimenFactory<TInput, T>(factory));
+        }
+
+        /// <summary>
+        /// Specifies that a specimen should be created in a particular way, using two input
+        /// parameters for the construction.
+        /// </summary>
+        /// <typeparam name="TInput1">
+        /// The type of the first input parameter to use when invoking <paramref name="factory"/>.
+        /// </typeparam>
+        /// <typeparam name="TInput2">
+        /// The type of the second input parameter to use when invoking <paramref name="factory"/>.
+        /// </typeparam>
+        /// <param name="factory">
+        /// A function that will be used to create the object. This will often be a constructor
+        /// that takes two constructor arguments of type <typeparamref name="TInput1"/> and
+        /// <typeparamref name="TInput2"/>.
+        /// </param>
+        /// <returns>
+        /// An <see cref="IPostprocessComposer{T}"/> which can be used to further customize the
+        /// post-processing of created specimens.
+        /// </returns>
+        public IPostprocessComposer<T> FromFactory<TInput1, TInput2>(Func<TInput1, TInput2, T> factory)
+        {
+            return this.WithFactory(new SpecimenFactory<TInput1, TInput2, T>(factory));
+        }
+
+        /// <summary>
+        /// Specifies that a specimen should be created in a particular way, using three input
+        /// parameters for the construction.
+        /// </summary>
+        /// <typeparam name="TInput1">
+        /// The type of the first input parameter to use when invoking <paramref name="factory"/>.
+        /// </typeparam>
+        /// <typeparam name="TInput2">
+        /// The type of the second input parameter to use when invoking <paramref name="factory"/>.
+        /// </typeparam>
+        /// <typeparam name="TInput3">
+        /// The type of the third input parameter to use when invoking <paramref name="factory"/>.
+        /// </typeparam>
+        /// <param name="factory">
+        /// A function that will be used to create the object. This will often be a constructor
+        /// that takes three constructor arguments of type <typeparamref name="TInput1"/>,
+        /// <typeparamref name="TInput2"/> and <typeparamref name="TInput3"/>.
+        /// </param>
+        /// <returns>
+        /// An <see cref="IPostprocessComposer{T}"/> which can be used to further customize the
+        /// post-processing of created specimens.
+        /// </returns>
+        public IPostprocessComposer<T> FromFactory<TInput1, TInput2, TInput3>(Func<TInput1, TInput2, TInput3, T> factory)
+        {
+            return this.WithFactory(new SpecimenFactory<TInput1, TInput2, TInput3, T>(factory));
+        }
+
+        /// <summary>
+        /// Specifies that a specimen should be created in a particular way, using four input
+        /// parameters for the construction.
+        /// </summary>
+        /// <typeparam name="TInput1">
+        /// The type of the first input parameter to use when invoking <paramref name="factory"/>.
+        /// </typeparam>
+        /// <typeparam name="TInput2">
+        /// The type of the second input parameter to use when invoking <paramref name="factory"/>.
+        /// </typeparam>
+        /// <typeparam name="TInput3">
+        /// The type of the third input parameter to use when invoking <paramref name="factory"/>.
+        /// </typeparam>
+        /// <typeparam name="TInput4">
+        /// The type of the fourth input parameter to use when invoking <paramref name="factory"/>.
+        /// </typeparam>
+        /// <param name="factory">
+        /// A function that will be used to create the object. This will often be a constructor
+        /// that takes three constructor arguments of type <typeparamref name="TInput1"/>,
+        /// <typeparamref name="TInput2"/>, <typeparamref name="TInput3"/> and
+        /// <typeparamref name="TInput4"/>.
+        /// </param>
+        /// <returns>
+        /// An <see cref="IPostprocessComposer{T}"/> which can be used to further customize the
+        /// post-processing of created specimens.
+        /// </returns>
+        public IPostprocessComposer<T> FromFactory<TInput1, TInput2, TInput3, TInput4>(Func<TInput1, TInput2, TInput3, TInput4, T> factory)
+        {
+            return this.WithFactory(new SpecimenFactory<TInput1, TInput2, TInput3, TInput4, T>(factory));
+        }
+
+        /// <summary>
+        /// Composes a new <see cref="ISpecimenBuilder"/> instance.
+        /// </summary>
+        /// <returns>
+        /// A new <see cref="ISpecimenBuilder"/> instance which can be used to
+        /// produce specimens according to the behavior specified by previous
+        /// method calls.
+        /// </returns>
+        public ISpecimenBuilder Compose()
+        {
+            return this;
+        }
+
+        /// <summary>
+        /// Performs the specified action on a specimen.
+        /// </summary>
+        /// <param name="action">The action to perform.</param>
+        /// <returns>
+        /// An <see cref="IPostprocessComposer{T}"/> which can be used to
+        /// further customize the post-processing of created specimens.
+        /// </returns>
+        public IPostprocessComposer<T> Do(Action<T> action)
+        {
+            var graphWithoutSeedIgnoringRelay =
+                this.WithoutSeedIgnoringRelay();
+
+            var container = FindContainer(graphWithoutSeedIgnoringRelay);
+            var autoPropertiesNode = FindAutoPropertiesNode(container);
+            if (autoPropertiesNode != null)
+                container = autoPropertiesNode;
+
+            var graphWithDoNode = WithDoNode(
+                action,
+                graphWithoutSeedIgnoringRelay,
+                container);
+
+            var filter = FindContainer(graphWithDoNode);
+            return (NodeComposer<T>)graphWithDoNode.ReplaceNodes(
+                with: n => n.Compose(n.Concat(new [] { new SeedIgnoringRelay() })),
+                when: filter.Equals);
+        }
+
+        private static ISpecimenBuilderNode FindAutoPropertiesNode(
+            ISpecimenBuilderNode graph)
+        {
+            return graph
+                .SelectNodes(IsAutoPropertyNode)
+                .FirstOrDefault();
+        }
+
+        private static bool IsAutoPropertyNode(ISpecimenBuilderNode n)
+        {
+            var postprocessor = n as Postprocessor<T>;
+            return postprocessor != null
+                && postprocessor.Command is AutoPropertiesCommand<T>;
+        }
+
+        private static NodeComposer<T> WithDoNode(
+            Action<T> action,
+            ISpecimenBuilderNode graph,
+            ISpecimenBuilderNode container)
+        {
+            return (NodeComposer<T>)graph.ReplaceNodes(
+                with: n => n.Compose(
+                    new[]
+                    {
+                        new Postprocessor<T>(
+                            CompositeSpecimenBuilder.ComposeIfMultiple(n),
+                            new ActionSpecimenCommand<T>(action))
+                    }),
+                when: container.Equals);
+        }
+
+        /// <summary>
+        /// Disables auto-properties for a type of specimen.
+        /// </summary>
+        /// <returns>
+        /// An <see cref="IPostprocessComposer{T}"/> which can be used to
+        /// further customize the post-processing of created specimens.
+        /// </returns>
+        public IPostprocessComposer<T> OmitAutoProperties()
+        {
+            var targetToRemove = FindAutoPropertiesNode(this);
+
+            if (targetToRemove == null)
+                return this;
+
+            var p = this.Parents(targetToRemove.Equals).First();
+
+            return (NodeComposer<T>)this.ReplaceNodes(
+                with: targetToRemove.Concat(p.Where(b => targetToRemove != b)),
+                when: p.Equals);
+        }
+
+        /// <summary>
+        /// Registers that a writable property or field should be assigned an
+        /// anonymous value as part of specimen post-processing.
+        /// </summary>
+        /// <typeparam name="TProperty">
+        /// The type of the property of field.
+        /// </typeparam>
+        /// <param name="propertyPicker">
+        /// An expression that identifies the property or field that will
+        /// should have a value
+        /// assigned.
+        /// </param>
+        /// <returns>
+        /// An <see cref="IPostprocessComposer{T}"/> which can be used to
+        /// further customize the post-processing of created specimens.
+        /// </returns>
+        public IPostprocessComposer<T> With<TProperty>(
+            Expression<Func<T, TProperty>> propertyPicker)
+        {
+            var targetToDecorate = this
+                .SelectNodes(n => n is NoSpecimenOutputGuard)
+                .First();
+
+            return (NodeComposer<T>)this.ReplaceNodes(
+                with: n => new Postprocessor<T>(
+                    n,
+                    new BindingCommand<T, TProperty>(propertyPicker),
+                    CreateSpecification()),
+                when: targetToDecorate.Equals);
+        }
+
+        /// <summary>
+        /// Registers that a writable property or field should be assigned a
+        /// specific value as part of specimen post-processing.
+        /// </summary>
+        /// <typeparam name="TProperty">
+        /// The type of the property of field.
+        /// </typeparam>
+        /// <param name="propertyPicker">
+        /// An expression that identifies the property or field that will have
+        /// <paramref name="value"/> assigned.
+        /// </param>
+        /// <param name="value">
+        /// The value to assign to the property or field identified by
+        /// <paramref name="propertyPicker"/>.
+        /// </param>
+        /// <returns>
+        /// An <see cref="IPostprocessComposer{T}"/> which can be used to
+        /// further customize the post-processing of created specimens.
+        /// </returns>
+        public IPostprocessComposer<T> With<TProperty>(
+            Expression<Func<T, TProperty>> propertyPicker, TProperty value)
+        {
+            var graphWithoutSeedIgnoringRelay =
+                this.WithoutSeedIgnoringRelay();
+
+            var container = FindContainer(graphWithoutSeedIgnoringRelay);
+         
+            var graphWithProperty = graphWithoutSeedIgnoringRelay.ReplaceNodes(
+                with: n => n.Compose(
+                    new ISpecimenBuilder[]
+                    {
+                        new Postprocessor<T>(
+                            CompositeSpecimenBuilder.ComposeIfMultiple(n),
+                            new BindingCommand<T, TProperty>(propertyPicker, value),
+                            CreateSpecification()),
+                        new SeedIgnoringRelay()
+                    }),
+                when: container.Equals);
+
+            return (NodeComposer<T>)graphWithProperty.ReplaceNodes(
+                with: n => n.Compose(
+                    new []
+                    {
+                        new Omitter(
+                            new EqualRequestSpecification(
+                                propertyPicker.GetWritableMember().Member,
+                                new MemberInfoEqualityComparer()))
+                    }
+                    .Concat(n)),
+                when: n => n is NodeComposer<T>);
+        }
+
+        /// <summary>
+        /// Enables auto-properties for a type of specimen.
+        /// </summary>
+        /// <returns>
+        /// An <see cref="IPostprocessComposer{T}"/> which can be used to
+        /// further customize the post-processing of created specimens.
+        /// </returns>
+        public IPostprocessComposer<T> WithAutoProperties()
+        {
+            var g = this.WithoutSeedIgnoringRelay();
+
+            var filter = FindContainer(g);
+
+            return (NodeComposer<T>)g.ReplaceNodes(
+                with: n => ((FilteringSpecimenBuilder)n).Compose(
+                    new ISpecimenBuilder[]
+                    {
+                        new Postprocessor<T>(
+                            CompositeSpecimenBuilder.ComposeIfMultiple(n),
+                            new AutoPropertiesCommand<T>(),
+                            CreateSpecification()),
+                        new SeedIgnoringRelay()
+                    }),
+                when: filter.Equals);
+        }
+
+        /// <summary>
+        /// Registers that a writable property should not be assigned an
+        /// automatic value as part of specimen post-processing.
+        /// </summary>
+        /// <typeparam name="TProperty">
+        /// The type of the property or field to ignore.
+        /// </typeparam>
+        /// <param name="propertyPicker">
+        /// An expression that identifies the property or field to be ignored.
+        /// </param>
+        /// <returns>
+        /// An <see cref="IPostprocessComposer{T}"/> which can be used to
+        /// further customize the post-processing of created specimens.
+        /// </returns>
+        public IPostprocessComposer<T> Without<TProperty>(
+            Expression<Func<T, TProperty>> propertyPicker)
+        {
             var m = propertyPicker.GetWritableMember().Member;
-<<<<<<< HEAD
-            if (m.DeclaringType != typeof(T))
-                m = typeof(T).GetProperty(m.Name);
-=======
-            if (m.ReflectedType != typeof(T))
-            {
-                m = typeof(T).GetProperty(m.Name) ?? (MemberInfo) typeof(T).GetField(m.Name);
+            if (m.DeclaringType != typeof(T))
+            {
+                m = typeof(T).GetProperty(m.Name) ?? (MemberInfo) typeof(T).GetField(m.Name);
             }
->>>>>>> cc6cb8f5
-
-            return (NodeComposer<T>)this.ReplaceNodes(
-                with: n => n.Compose(
-                    new[]
-                    {
-                        new Omitter(
-                            new EqualRequestSpecification(
-                                m,
-                                new MemberInfoEqualityComparer()))
-                    }.Concat(n)),
-                when: n => n is NodeComposer<T>);
-        }
-
-        /// <summary>
-        /// Controls whether auto-properties will be enabled or not.
-        /// </summary>
-        /// <param name="enable">
-        /// Set to <see langword="true"/> to enable auto-properties.
-        /// </param>
-        /// <returns>
-        /// A new instance of <see cref="NodeComposer{T}" /> where
-        /// auto-properties are either enabled or disabled according to
-        /// <paramref name="enable" />.
-        /// </returns>
-        public NodeComposer<T> WithAutoProperties(bool enable)
-        {
-            if (!enable)
-                return (NodeComposer<T>)this.OmitAutoProperties();
-
-            return (NodeComposer<T>)this.WithAutoProperties();
-        }
-
-        private NodeComposer<T> WithFactory(ISpecimenBuilder factory)
-        {
-            return (NodeComposer<T>)this.ReplaceNodes(
-                with: n => n.Compose(new[] { factory }),
-                when: n => n is NoSpecimenOutputGuard);
-        }        
-
-        private static IRequestSpecification CreateSpecification()
-        {
-            return new OrRequestSpecification(
-                new SeedRequestSpecification(typeof(T)),
-                new ExactTypeSpecification(typeof(T)));
-        }
-
-        /// <summary>Composes the supplied builders.</summary>
-        /// <param name="builders">The builders to compose.</param>
-        /// <returns>
-        /// A new <see cref="ISpecimenBuilderNode" /> instance containing
-        /// <paramref name="builders" /> as child nodes.
-        /// </returns>
-        public ISpecimenBuilderNode Compose(
-            IEnumerable<ISpecimenBuilder> builders)
-        {
-            var composedBuilder =
-                CompositeSpecimenBuilder.ComposeIfMultiple(builders);
-            return new NodeComposer<T>(composedBuilder);
-        }
-
-        /// <summary>Creates a new specimen based on a request.</summary>
-        /// <param name="request">
-        /// The request that describes what to create.
-        /// </param>
-        /// <param name="context">
-        /// A context that can be used to create other specimens.
-        /// </param>
-        /// <returns>
-        /// The requested specimen if possible; otherwise a
-        /// <see cref="NoSpecimen" /> instance.
-        /// </returns>
-        /// <remarks>
-        /// <para>
-        /// The <paramref name="request" /> can be any object, but will often
-        /// be a <see cref="Type" /> or other
-        /// <see cref="System.Reflection.MemberInfo" /> instances.
-        /// </para>
-        /// </remarks>
-        public object Create(object request, ISpecimenContext context)
-        {
-            return this.Builder.Create(request, context);
-        }
-
-        /// <summary>
-        /// Returns an enumerator that iterates through the collection.
-        /// </summary>
-        /// <returns>
-        /// A <see cref="IEnumerator{ISpecimenBuilder}" /> that can be used to
-        /// iterate through the collection.
-        /// </returns>
-        public IEnumerator<ISpecimenBuilder> GetEnumerator()
-        {
-            yield return this.Builder;
-        }
-
-        /// <summary>
-        /// Returns an enumerator that iterates through a collection.
-        /// </summary>
-        /// <returns>
-        /// An <see cref="T:System.Collections.IEnumerator" /> object that can
-        /// be used to iterate through the collection.
-        /// </returns>
-        System.Collections.IEnumerator System.Collections.IEnumerable.GetEnumerator()
-        {
-            return this.GetEnumerator();
-        }
-
-        /// <summary>Gets the encapsulated builder.</summary>
-        /// <value>The encapsulated builder.</value>
-        /// <seealso cref="NodeComposer{T}(ISpecimenBuilder)" />
-        public ISpecimenBuilder Builder { get; }
-
-        private ISpecimenBuilderNode WithoutSeedIgnoringRelay()
-        {
-            var g = this.ReplaceNodes(
-                with: n => CompositeSpecimenBuilder.UnwrapIfSingle(
-                    n.Compose(n.Where(b => !(b is SeedIgnoringRelay)))),
-                when: n => n.OfType<SeedIgnoringRelay>().Any());
-            return g;
-        }
-
-        private static ISpecimenBuilderNode FindContainer(
-            ISpecimenBuilderNode graph)
-        {
-            var container = graph
-                .SelectNodes(n => n is FilteringSpecimenBuilder)
-                .First();
-            return container;
-        }
-    }
-}
+
+            return (NodeComposer<T>)this.ReplaceNodes(
+                with: n => n.Compose(
+                    new[]
+                    {
+                        new Omitter(
+                            new EqualRequestSpecification(
+                                m,
+                                new MemberInfoEqualityComparer()))
+                    }.Concat(n)),
+                when: n => n is NodeComposer<T>);
+        }
+
+        /// <summary>
+        /// Controls whether auto-properties will be enabled or not.
+        /// </summary>
+        /// <param name="enable">
+        /// Set to <see langword="true"/> to enable auto-properties.
+        /// </param>
+        /// <returns>
+        /// A new instance of <see cref="NodeComposer{T}" /> where
+        /// auto-properties are either enabled or disabled according to
+        /// <paramref name="enable" />.
+        /// </returns>
+        public NodeComposer<T> WithAutoProperties(bool enable)
+        {
+            if (!enable)
+                return (NodeComposer<T>)this.OmitAutoProperties();
+
+            return (NodeComposer<T>)this.WithAutoProperties();
+        }
+
+        private NodeComposer<T> WithFactory(ISpecimenBuilder factory)
+        {
+            return (NodeComposer<T>)this.ReplaceNodes(
+                with: n => n.Compose(new[] { factory }),
+                when: n => n is NoSpecimenOutputGuard);
+        }        
+
+        private static IRequestSpecification CreateSpecification()
+        {
+            return new OrRequestSpecification(
+                new SeedRequestSpecification(typeof(T)),
+                new ExactTypeSpecification(typeof(T)));
+        }
+
+        /// <summary>Composes the supplied builders.</summary>
+        /// <param name="builders">The builders to compose.</param>
+        /// <returns>
+        /// A new <see cref="ISpecimenBuilderNode" /> instance containing
+        /// <paramref name="builders" /> as child nodes.
+        /// </returns>
+        public ISpecimenBuilderNode Compose(
+            IEnumerable<ISpecimenBuilder> builders)
+        {
+            var composedBuilder =
+                CompositeSpecimenBuilder.ComposeIfMultiple(builders);
+            return new NodeComposer<T>(composedBuilder);
+        }
+
+        /// <summary>Creates a new specimen based on a request.</summary>
+        /// <param name="request">
+        /// The request that describes what to create.
+        /// </param>
+        /// <param name="context">
+        /// A context that can be used to create other specimens.
+        /// </param>
+        /// <returns>
+        /// The requested specimen if possible; otherwise a
+        /// <see cref="NoSpecimen" /> instance.
+        /// </returns>
+        /// <remarks>
+        /// <para>
+        /// The <paramref name="request" /> can be any object, but will often
+        /// be a <see cref="Type" /> or other
+        /// <see cref="System.Reflection.MemberInfo" /> instances.
+        /// </para>
+        /// </remarks>
+        public object Create(object request, ISpecimenContext context)
+        {
+            return this.Builder.Create(request, context);
+        }
+
+        /// <summary>
+        /// Returns an enumerator that iterates through the collection.
+        /// </summary>
+        /// <returns>
+        /// A <see cref="IEnumerator{ISpecimenBuilder}" /> that can be used to
+        /// iterate through the collection.
+        /// </returns>
+        public IEnumerator<ISpecimenBuilder> GetEnumerator()
+        {
+            yield return this.Builder;
+        }
+
+        /// <summary>
+        /// Returns an enumerator that iterates through a collection.
+        /// </summary>
+        /// <returns>
+        /// An <see cref="T:System.Collections.IEnumerator" /> object that can
+        /// be used to iterate through the collection.
+        /// </returns>
+        System.Collections.IEnumerator System.Collections.IEnumerable.GetEnumerator()
+        {
+            return this.GetEnumerator();
+        }
+
+        /// <summary>Gets the encapsulated builder.</summary>
+        /// <value>The encapsulated builder.</value>
+        /// <seealso cref="NodeComposer{T}(ISpecimenBuilder)" />
+        public ISpecimenBuilder Builder { get; }
+
+        private ISpecimenBuilderNode WithoutSeedIgnoringRelay()
+        {
+            var g = this.ReplaceNodes(
+                with: n => CompositeSpecimenBuilder.UnwrapIfSingle(
+                    n.Compose(n.Where(b => !(b is SeedIgnoringRelay)))),
+                when: n => n.OfType<SeedIgnoringRelay>().Any());
+            return g;
+        }
+
+        private static ISpecimenBuilderNode FindContainer(
+            ISpecimenBuilderNode graph)
+        {
+            var container = graph
+                .SelectNodes(n => n is FilteringSpecimenBuilder)
+                .First();
+            return container;
+        }
+    }
+}