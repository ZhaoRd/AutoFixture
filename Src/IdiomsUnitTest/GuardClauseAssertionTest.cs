--- conflicted
+++ resolved
@@ -1,1844 +1,1844 @@
-﻿using System;
-using System.Collections;
-using System.Collections.Generic;
-using System.Linq;
-using System.Reflection;
-using Ploeh.AutoFixture.Idioms;
-using Ploeh.AutoFixture.Kernel;
-using Ploeh.TestTypeFoundation;
-using Xunit;
-using Xunit.Extensions;
-using System.Collections.ObjectModel;
-
-namespace Ploeh.AutoFixture.IdiomsUnitTest
-{
-    public class GuardClauseAssertionTest
-    {
+﻿using System;
+using System.Collections;
+using System.Collections.Generic;
+using System.Linq;
+using System.Reflection;
+using Ploeh.AutoFixture.Idioms;
+using Ploeh.AutoFixture.Kernel;
+using Ploeh.TestTypeFoundation;
+using Xunit;
+using Xunit.Extensions;
+using System.Collections.ObjectModel;
+
+namespace Ploeh.AutoFixture.IdiomsUnitTest
+{
+    public class GuardClauseAssertionTest
+    {
+        [Fact]
+        public void SutIsIdiomaticAssertion()
+        {
+            // Fixture setup
+            var dummyComposer = new Fixture();
+            // Exercise system
+            var sut = new GuardClauseAssertion(dummyComposer);
+            // Verify outcome
+            Assert.IsAssignableFrom<IdiomaticAssertion>(sut);
+            // Teardown
+        }
+
+        [Fact]
+        public void ComposerIsCorrectFromModestConstructor()
+        {
+            // Fixture setup
+            ISpecimenBuilder expectedBuilder = new Fixture();
+            var sut = new GuardClauseAssertion(expectedBuilder);
+            // Exercise system
+            var result = sut.Builder;
+            // Verify outcome
+            Assert.Equal(expectedBuilder, result);
+            // Teardown
+        }
+
+        [Fact]
+        public void ComposerIsCorrectFromGreedyConstructor()
+        {
+            // Fixture setup
+            ISpecimenBuilder expectedBuilder = new Fixture();
+            var dummyExpectation = new DelegatingBehaviorExpectation();
+            var sut = new GuardClauseAssertion(expectedBuilder, dummyExpectation);
+            // Exercise system
+            ISpecimenBuilder result = sut.Builder;
+            // Verify outcome
+            Assert.Equal(expectedBuilder, result);
+            // Teardown
+        }
+
+        [Fact]
+        public void BehaviorExpectationIsCorrectFromGreedyConstructor()
+        {
+            // Fixture setup
+            var dummyComposer = new Fixture();
+            IBehaviorExpectation expected = new DelegatingBehaviorExpectation();
+            var sut = new GuardClauseAssertion(dummyComposer, expected);
+            // Exercise system
+            IBehaviorExpectation result = sut.BehaviorExpectation;
+            // Verify outcome
+            Assert.Equal(expected, result);
+            // Teardown
+        }
+
+        [Fact]
+        public void DefaultBehaviorExpectationIsCorrect()
+        {
+            // Fixture setup
+            var dummyComposer = new Fixture();
+            var sut = new GuardClauseAssertion(dummyComposer);
+            // Exercise system
+            var result = sut.BehaviorExpectation;
+            // Verify outcome
+            var composite = Assert.IsAssignableFrom<CompositeBehaviorExpectation>(result);
+            Assert.True(composite.BehaviorExpectations.OfType<NullReferenceBehaviorExpectation>().Any());
+            Assert.True(composite.BehaviorExpectations.OfType<EmptyGuidBehaviorExpectation>().Any());
+            // Teardown
+        }
+
+        [Fact]
+        public void VerifyNullPropertyThrows()
+        {
+            // Fixture setup
+            var sut = new GuardClauseAssertion(new Fixture());
+            // Exercise system and verify outcome
+            Assert.Throws<ArgumentNullException>(() =>
+                sut.Verify((PropertyInfo)null));
+            // Teardown
+        }
+
+        [Fact]
+        public void VerifyReadOnlyPropertyDoesNotThrow()
+        {
+            // Fixture setup
+            var dummyComposer = new Fixture();
+            var sut = new GuardClauseAssertion(dummyComposer);
+            // Exercise system and verify outcome
+            var property = typeof(SingleParameterType<object>).GetProperty("Parameter");
+            Assert.DoesNotThrow(() =>
+                sut.Verify(property));
+            // Teardown
+        }
+
+        [Fact]
+        public void VerifyPropertyCorrectlyInvokesBehaviorExpectation()
+        {
+            // Fixture setup
+            var fixture = new Fixture();
+            var owner = fixture.Freeze<PropertyHolder<Version>>(c => c.OmitAutoProperties());
+            var value = fixture.Freeze<Version>();
+
+            var property = owner.GetType().GetProperty("Property");
+
+            var mockVerified = false;
+            var expectation = new DelegatingBehaviorExpectation
+            {
+                OnVerify = c =>
+                {
+                    var unwrapper = Assert.IsAssignableFrom<ReflectionExceptionUnwrappingCommand>(c);
+                    var setterCmd = Assert.IsAssignableFrom<PropertySetCommand>(unwrapper.Command);
+                    mockVerified = setterCmd.PropertyInfo.Equals(property)
+                        && setterCmd.Owner.Equals(owner);
+                }
+            };
+            var sut = new GuardClauseAssertion(fixture, expectation);
+            // Exercise system
+            sut.Verify(property);
+            // Verify outcome
+            Assert.True(mockVerified, "Mock verified.");
+            // Teardown
+        }
+
+        [Fact]
+        public void VerifyNullMethodThrows()
+        {
+            // Fixture setup
+            var sut = new GuardClauseAssertion(new Fixture());
+            // Exercise system and verify outcome
+            Assert.Throws<ArgumentNullException>(() =>
+                sut.Verify((MethodInfo)null));
+            // Teardown
+        }
+
+        [Theory, ClassData(typeof(MethodData))]
+        public void VerifyMethodInvokesBehaviorExpectationWithCorrectMethod(Type ownerType, int methodIndex)
+        {
+            // Fixture setup
+            var method = ownerType.GetMethods().ElementAt(methodIndex);
+            var parameters = method.GetParameters();
+
+            var expectation = new DelegatingBehaviorExpectation
+            {
+                OnVerify = c =>
+                {
+                    var unwrapper = Assert.IsAssignableFrom<ReflectionExceptionUnwrappingCommand>(c);
+                    var methodCmd = Assert.IsAssignableFrom<MethodInvokeCommand>(unwrapper.Command);
+
+                    var instanceMethod = Assert.IsAssignableFrom<InstanceMethod>(methodCmd.Method);
+                    Assert.Equal(method, instanceMethod.Method);
+                    Assert.IsAssignableFrom(ownerType, instanceMethod.Owner);
+                    Assert.True(parameters.SequenceEqual(instanceMethod.Parameters));
+                }
+            };
+
+            var sut = new GuardClauseAssertion(new Fixture(), expectation);
+            // Exercise system
+            sut.Verify(method);
+            // Verify outcome (done by mock)
+            // Teardown
+        }
+
+        [Theory, ClassData(typeof(MethodData))]
+        public void VerifyMethodInvokesBehaviorExpectationWithCorrectReplacementIndices(Type ownerType, int methodIndex)
+        {
+            // Fixture setup
+            var method = ownerType.GetMethods().Where(IsNotEqualsMethod).ElementAt(methodIndex);
+            var parameters = method.GetParameters();
+
+            var observedIndices = new List<int>();
+            var expectation = new DelegatingBehaviorExpectation
+            {
+                OnVerify = c =>
+                {
+                    var unwrapper = Assert.IsAssignableFrom<ReflectionExceptionUnwrappingCommand>(c);
+                    var methodCmd = Assert.IsAssignableFrom<MethodInvokeCommand>(unwrapper.Command);
+
+                    var replacement = Assert.IsAssignableFrom<IndexedReplacement<object>>(methodCmd.Expansion);
+                    observedIndices.Add(replacement.ReplacementIndex);
+                }
+            };
+
+            var sut = new GuardClauseAssertion(new Fixture(), expectation);
+            // Exercise system
+            sut.Verify(method);
+            // Verify outcome
+            var expectedIndices = Enumerable.Range(0, parameters.Length);
+            Assert.True(expectedIndices.SequenceEqual(observedIndices));
+            // Teardown
+        }
+
+        [Theory, ClassData(typeof(MethodData))]
+        public void VerifyMethodInvokesBehaviorExpectationWithCorrectParametersForReplacement(Type ownerType, int methodIndex)
+        {
+            // Fixture setup
+            var method = ownerType.GetMethods().ElementAt(methodIndex);
+            var parameters = method.GetParameters();
+
+            var expectation = new DelegatingBehaviorExpectation
+            {
+                OnVerify = c =>
+                {
+                    var unwrapper = Assert.IsAssignableFrom<ReflectionExceptionUnwrappingCommand>(c);
+                    var methodCmd = Assert.IsAssignableFrom<MethodInvokeCommand>(unwrapper.Command);
+
+                    var replacement = Assert.IsAssignableFrom<IndexedReplacement<object>>(methodCmd.Expansion);
+                    Assert.True(replacement.Source.Select(x => x.GetType()).SequenceEqual(parameters.Select(p => p.ParameterType)));
+                }
+            };
+
+            var sut = new GuardClauseAssertion(new Fixture(), expectation);
+            // Exercise system
+            sut.Verify(method);
+            // Verify outcome (done by mock)
+            // Teardown
+        }
+
+        [Theory, ClassData(typeof(MethodData))]
+        public void VerifyMethodInvokesBehaviorExpectationWithCorrectParameterInfo(Type ownerType, int methodIndex)
+        {
+            // Fixture setup
+            var method = ownerType.GetMethods().Where(IsNotEqualsMethod).ElementAt(methodIndex);
+            var parameters = method.GetParameters();
+
+            var observedParameters = new List<ParameterInfo>();
+            var expectation = new DelegatingBehaviorExpectation
+            {
+                OnVerify = c =>
+                {
+                    var unwrapper = Assert.IsAssignableFrom<ReflectionExceptionUnwrappingCommand>(c);
+                    var methodCmd = Assert.IsAssignableFrom<MethodInvokeCommand>(unwrapper.Command);
+
+                    observedParameters.Add(methodCmd.ParameterInfo);
+                }
+            };
+
+            var sut = new GuardClauseAssertion(new Fixture(), expectation);
+            // Exercise system
+            sut.Verify(method);
+            // Verify outcome
+            Assert.True(parameters.SequenceEqual(observedParameters));
+            // Teardown
+        }
+
+        [Theory]
+        [InlineData(typeof(object), typeof(object))]
+        [InlineData(typeof(string), typeof(object))]
+        [InlineData(typeof(string), typeof(string))]
+        [InlineData(typeof(Version), typeof(Version))]
+        public void VerifyMethodIgnoresEquals(Type type, Type argumentType)
+        {
+            // Fixture setup
+            var method = type.GetMethod("Equals", new[] { argumentType });
+
+            var invoked = false;
+            var expectation = new DelegatingBehaviorExpectation { OnVerify = c => invoked = true };
+
+            var sut = new GuardClauseAssertion(new Fixture(), expectation);
+            // Exercise system
+            sut.Verify(method);
+            // Verify outcome
+            Assert.False(invoked);
+            // Teardown
+        }
+
+        [Theory, ClassData(typeof(ConstructorData))]
+        public void VerifyConstructorInvokesBehaviorExpectationWithCorrectMethod(Type type, int constructorIndex)
+        {
+            // Fixture setup
+            var ctor = type.GetConstructors().ElementAt(constructorIndex);
+            var parameters = ctor.GetParameters();
+
+            var expectation = new DelegatingBehaviorExpectation
+            {
+                OnVerify = c =>
+                {
+                    var unwrapper = Assert.IsAssignableFrom<ReflectionExceptionUnwrappingCommand>(c);
+                    var methodCmd = Assert.IsAssignableFrom<MethodInvokeCommand>(unwrapper.Command);
+
+                    var ctorMethod = Assert.IsAssignableFrom<ConstructorMethod>(methodCmd.Method);
+                    Assert.Equal(ctor, ctorMethod.Constructor);
+                    Assert.True(parameters.SequenceEqual(ctorMethod.Parameters));
+                }
+            };
+
+            var sut = new GuardClauseAssertion(new Fixture(), expectation);
+            // Exercise system
+            sut.Verify(ctor);
+            // Verify outcome (done by mock)
+            // Teardown
+        }
+
+        [Theory, ClassData(typeof(ConstructorData))]
+        public void VerifyConstructorInvokesBehaviorExpectationWithCorrectReplacementIndices(Type type, int constructorIndex)
+        {
+            // Fixture setup
+            var ctor = type.GetConstructors().ElementAt(constructorIndex);
+            var parameters = ctor.GetParameters();
+
+            var observedIndices = new List<int>();
+            var expectation = new DelegatingBehaviorExpectation
+            {
+                OnVerify = c =>
+                {
+                    var unwrapper = Assert.IsAssignableFrom<ReflectionExceptionUnwrappingCommand>(c);
+                    var methodCmd = Assert.IsAssignableFrom<MethodInvokeCommand>(unwrapper.Command);
+
+                    var replacement = Assert.IsAssignableFrom<IndexedReplacement<object>>(methodCmd.Expansion);
+                    observedIndices.Add(replacement.ReplacementIndex);
+                }
+            };
+
+            var sut = new GuardClauseAssertion(new Fixture(), expectation);
+            // Exercise system
+            sut.Verify(ctor);
+            // Verify outcome
+            var expectedIndices = Enumerable.Range(0, parameters.Length);
+            Assert.True(expectedIndices.SequenceEqual(observedIndices));
+            // Teardown
+        }
+
+        [Theory, ClassData(typeof(ConstructorData))]
+        public void VerifyConstructorInvokesBehaviorExpectationWithCorrectParametersForReplacement(Type type, int constructorIndex)
+        {
+            // Fixture setup
+            var ctor = type.GetConstructors().ElementAt(constructorIndex);
+            var parameters = ctor.GetParameters();
+
+            var expectation = new DelegatingBehaviorExpectation
+            {
+                OnVerify = c =>
+                {
+                    var unwrapper = Assert.IsAssignableFrom<ReflectionExceptionUnwrappingCommand>(c);
+                    var methodCmd = Assert.IsAssignableFrom<MethodInvokeCommand>(unwrapper.Command);
+
+                    var replacement = Assert.IsAssignableFrom<IndexedReplacement<object>>(methodCmd.Expansion);
+                    Assert.True(replacement.Source.Select(x => x.GetType()).SequenceEqual(parameters.Select(p => p.ParameterType)));
+                }
+            };
+
+            var sut = new GuardClauseAssertion(new Fixture(), expectation);
+            // Exercise system
+            sut.Verify(ctor);
+            // Verify outcome (done by mock)
+            // Teardown
+        }
+
+        [Theory, ClassData(typeof(ConstructorData))]
+        public void VerifyConstructorInvokesBehaviorExpectationWithCorrectParameterInfo(Type type, int constructorIndex)
+        {
+            // Fixture setup
+            var ctor = type.GetConstructors().ElementAt(constructorIndex);
+            var parameters = ctor.GetParameters();
+
+            var observedParameters = new List<ParameterInfo>();
+            var expectation = new DelegatingBehaviorExpectation
+            {
+                OnVerify = c =>
+                {
+                    var unwrapper = Assert.IsAssignableFrom<ReflectionExceptionUnwrappingCommand>(c);
+                    var methodCmd = Assert.IsAssignableFrom<MethodInvokeCommand>(unwrapper.Command);
+
+                    observedParameters.Add(methodCmd.ParameterInfo);
+                }
+            };
+
+            var sut = new GuardClauseAssertion(new Fixture(), expectation);
+            // Exercise system
+            sut.Verify(ctor);
+            // Verify outcome
+            Assert.True(parameters.SequenceEqual(observedParameters));
+            // Teardown
+        }
+
+        private static bool IsNotEqualsMethod(MethodInfo method)
+        {
+            return method.Name != "Equals";
+        }
+
+        private class MethodData : IEnumerable<object[]>
+        {
+            public IEnumerator<object[]> GetEnumerator()
+            {
+                yield return new object[] { typeof(GuardedMethodHost), 0 };
+                yield return new object[] { typeof(GuardedMethodHost), 1 };
+                yield return new object[] { typeof(GuardedMethodHost), 2 };
+                yield return new object[] { typeof(GuardedMethodHost), 3 };
+                yield return new object[] { typeof(GuardedMethodHost), 4 };
+                yield return new object[] { typeof(GuardedMethodHost), 5 };
+                yield return new object[] { typeof(GuardedMethodHost), 6 };
+                yield return new object[] { typeof(GuardedMethodHost), 7 };
+                yield return new object[] { typeof(GuardedMethodHost), 8 };
+                yield return new object[] { typeof(Version), 0 };
+                yield return new object[] { typeof(Version), 1 };
+                yield return new object[] { typeof(Version), 2 };
+                yield return new object[] { typeof(Version), 3 };
+                yield return new object[] { typeof(Version), 4 };
+                yield return new object[] { typeof(Version), 5 };
+                yield return new object[] { typeof(Version), 6 };
+                yield return new object[] { typeof(Version), 7 };
+                yield return new object[] { typeof(Version), 8 };
+                yield return new object[] { typeof(Version), 9 };
+                yield return new object[] { typeof(Version), 10 };
+            }
+
+            IEnumerator IEnumerable.GetEnumerator()
+            {
+                return this.GetEnumerator();
+            }
+        }
+
+        private class ConstructorData : IEnumerable<object[]>
+        {
+            public IEnumerator<object[]> GetEnumerator()
+            {
+                yield return new object[] { typeof(GuardedConstructorHost<object>), 0 };
+                yield return new object[] { typeof(GuardedConstructorHost<string>), 0 };
+                yield return new object[] { typeof(GuardedConstructorHost<Version>), 0 };
+                yield return new object[] { typeof(ConcreteType), 0 };
+                yield return new object[] { typeof(ConcreteType), 1 };
+                yield return new object[] { typeof(ConcreteType), 2 };
+                yield return new object[] { typeof(ConcreteType), 3 };
+                yield return new object[] { typeof(ConcreteType), 4 };
+            }
+
+            IEnumerator IEnumerable.GetEnumerator()
+            {
+                return this.GetEnumerator();
+            }
+        }
+
+        [Theory]
+        [InlineData(typeof(ClassWithDeferredNullGuard))]
+        [InlineData(typeof(ClassWithDeferredGuidGuard))]
+        [InlineData(typeof(ClassWithDeferredGuidGuardReturningEnumerator))]
+        public void VerifyMethodWithDeferredGuardThrowsExceptionWithExtraHelpfulMessage(
+            Type type)
+        {
+            // Fixture setup
+            var sut = new GuardClauseAssertion(new Fixture());
+            var method = type.GetMethod("GetValues");
+            // Exercise system and verify outcome
+            var e =
+                Assert.Throws<GuardClauseException>(() => sut.Verify(method));
+            Assert.Contains("deferred", e.Message);
+            // Teardown
+        }
+
+        private class ClassWithDeferredNullGuard
+        {
+            public IEnumerable<string> GetValues(string someString)
+            {
+                if (someString == null)
+                    throw new ArgumentNullException("someString");
+
+                yield return someString;
+                yield return someString;
+                yield return someString;
+            }
+        }
+
+        private class ClassWithDeferredGuidGuard
+        {
+            public IEnumerable<Guid> GetValues(Guid someGuid)
+            {
+                if (someGuid == null)
+                    throw new ArgumentException(
+                        "Guid.Empty not allowed.",
+                        "someGuid");
+
+                yield return someGuid;
+                yield return someGuid;
+                yield return someGuid;
+            }
+        }
+
+        private class ClassWithDeferredGuidGuardReturningEnumerator
+        {
+            public IEnumerator<Guid> GetValues(Guid someGuid)
+            {
+                if (someGuid == null)
+                    throw new ArgumentException(
+                        "Guid.Empty not allowed.",
+                        "someGuid");
+
+                yield return someGuid;
+                yield return someGuid;
+                yield return someGuid;
+            }
+        }
+
+        [Theory]
+        [InlineData(typeof(ClassWithEnumerableNonDeferredArraryMissingGuard))]
+        [InlineData(typeof(ClassWithEnumerableNonDeferredGenericListMissingGuard))]
+        [InlineData(typeof(ClassWithEnumerableNonDeferredGenericCollectionMissingGuard))]
+        [InlineData(typeof(ClassWithEnumerableNonDeferredGenericDictionaryMissingGuard))]
+        [InlineData(typeof(ClassWithEnumerableNonDeferredGenericReadOnlyCollectionMissingGuard))]
+        [InlineData(typeof(ClassWithEnumerableNonDeferredGenericIListMissingGuard))]
+        [InlineData(typeof(ClassWithEnumerableNonDeferredGenericICollectionMissingGuard))]
+        [InlineData(typeof(ClassWithEnumerableNonDeferredGenericIDictionaryMissingGuard))]
+        [InlineData(typeof(ClassWithEnumerableNonDeferredIListMissingGuard))]
+        [InlineData(typeof(ClassWithEnumerableNonDeferredICollectionMissingGuard))]
+        [InlineData(typeof(ClassWithEnumerableNonDeferredIDictionaryMissingGuard))]
+        [InlineData(typeof(ClassWithEnumerableNonDeferredArrayListMissingGuard))]
+        [InlineData(typeof(ClassWithEnumerableNonDeferredStackMissingGuard))]
+        [InlineData(typeof(ClassWithEnumerableNonDeferredReadOnlyCollectionBaseMissingGuard))]
+        public void VerifyMethodWithNonDeferredMissingGuardThrowsExceptionWithoutDeferredMessage(
+            Type type)
+        {
+            // Fixture setup
+            var sut = new GuardClauseAssertion(new Fixture());
+            var method = type.GetMethod("GetValues");
+            // Exercise system and verify outcome
+            var e =
+                Assert.Throws<GuardClauseException>(() => sut.Verify(method));
+            Assert.DoesNotContain("deferred", e.Message);
+            // Teardown
+        }
+
+        class ClassWithEnumerableNonDeferredIListMissingGuard
+        {
+            public IList GetValues(string someString)
+            {
+                return new System.Collections.ArrayList { someString, someString, someString };
+            }
+        }
+
+        class ClassWithEnumerableNonDeferredArrayListMissingGuard
+        {
+            public System.Collections.ArrayList GetValues(string someString)
+            {
+                return new System.Collections.ArrayList { someString, someString, someString };
+            }
+        }
+
+        class ClassWithEnumerableNonDeferredStackMissingGuard
+        {
+            public System.Collections.Stack GetValues(string someString)
+            {
+                return new System.Collections.Stack(new[] { someString, someString, someString });
+            }
+        }
+
+        class ClassWithEnumerableNonDeferredReadOnlyCollectionBaseMissingGuard
+        {
+            class ReadOnlyCollection : ReadOnlyCollectionBase
+            {
+                public ReadOnlyCollection(params object[] items)
+                {
+                    this.InnerList.AddRange(items);
+                }
+            }
+
+            public System.Collections.ReadOnlyCollectionBase GetValues(string someString)
+            {
+                return new ReadOnlyCollection(new[] { someString, someString, someString });
+            }
+        }
+
+        class ClassWithEnumerableNonDeferredICollectionMissingGuard
+        {
+            public ICollection GetValues(string someString)
+            {
+                return new System.Collections.Stack(new[] { someString, someString });
+            }
+        }
+
+        class ClassWithEnumerableNonDeferredIDictionaryMissingGuard
+        {
+            public IDictionary GetValues(string someString)
+            {
+                return new System.Collections.Specialized.HybridDictionary
+                {
+                    { "uniqueKey1", someString },
+                    { "uniqueKey2", someString },
+                    { "uniqueKey3", someString },
+                };
+            }
+        }
+
+        class ClassWithEnumerableNonDeferredGenericICollectionMissingGuard
+        {
+            public ICollection<string> GetValues(string someString)
+            {
+                return new Collection<string> { someString, someString, someString };
+            }
+        }
+
+        class ClassWithEnumerableNonDeferredGenericIDictionaryMissingGuard
+        {
+            public IDictionary<string, object> GetValues(string someString)
+            {
+                return new Dictionary<string, object>
+                {
+                    { "uniqueKey1", someString },
+                    { "uniqueKey2", someString },
+                };
+            }
+        }
+
+        class ClassWithEnumerableNonDeferredGenericIListMissingGuard
+        {
+            public IList<string> GetValues(string someString)
+            {
+                return new List<string> { someString, someString, someString };
+            }
+        }
+
+        class ClassWithEnumerableNonDeferredArraryMissingGuard
+        {
+            public string[] GetValues(string someString)
+            {
+                return new[] { someString, someString, someString };
+            }
+        }
+
+        class ClassWithEnumerableNonDeferredGenericListMissingGuard
+        {
+            public List<string> GetValues(string someString)
+            {
+                return new List<string> { someString, someString, someString };
+            }
+        }
+
+        class ClassWithEnumerableNonDeferredGenericCollectionMissingGuard
+        {
+            public Collection<string> GetValues(string someString)
+            {
+                return new Collection<string> { someString, someString, someString };
+            }
+        }
+
+        class ClassWithEnumerableNonDeferredGenericReadOnlyCollectionMissingGuard
+        {
+            public ReadOnlyCollection<string> GetValues(string someString)
+            {
+                return new ReadOnlyCollection<string>(new[] {someString, someString, someString });
+            }
+        }
+
+        class ClassWithEnumerableNonDeferredGenericDictionaryMissingGuard
+        {
+            public Dictionary<string, string> GetValues(string someString)
+            {
+                return new Dictionary<string, string> 
+                {
+                    { "uniqueKey1", someString },
+                    { "uniqueKey2", someString }
+                };
+            }
+        }
+
+        private interface IHaveNoImplementers { }
+
+        [Fact]
+        public void VerifyNullConstructorThrows()
+        {
+            // Fixture setup
+            var sut = new GuardClauseAssertion(new Fixture());
+            // Exercise system and verify outcome
+            Assert.Throws<ArgumentNullException>(
+                () => sut.Verify((ConstructorInfo)null));
+            // Teardown
+        }
+
+        [Fact]
+        public void VerifyMethodWithUnknownParameterTypeThrowsHelpfulException()
+        {
+            var sut = new GuardClauseAssertion(new Fixture());
+
+            var e =
+                Assert.Throws<GuardClauseException>(
+                    () => sut.Verify(typeof(TypeWithMethodWithParameterWithoutImplementers)));
+            Assert.Contains("parameter", e.Message, StringComparison.CurrentCultureIgnoreCase);
+            Assert.Contains("TypeWithMethodWithParameterWithoutImplementers", e.Message);
+            Assert.Contains("MethodWithParameterWithoutImplementers", e.Message);
+            Assert.IsType<ObjectCreationException>(e.InnerException);
+        }
+
+        [Fact]
+        public void VerifyTypeWithPropertyOfUnknownTypeThrowsHelpfulException()
+        {
+            var sut = new GuardClauseAssertion(new Fixture());
+
+            var e =
+                Assert.Throws<GuardClauseException>(
+                    () => sut.Verify(typeof(TypeWithPropertyOfTypeWithoutImplementers)));
+            Assert.Contains("TypeWithPropertyOfTypeWithoutImplementers", e.Message);
+            Assert.IsType<ObjectCreationException>(e.InnerException);
+        }
+
+        [Fact]
+        public void VerifyMethodOnTypeWithPropertyOfUnknownTypeThrowsHelpfulException()
+        {
+            var sut = new GuardClauseAssertion(new Fixture());
+
+            var e =
+                Assert.Throws<GuardClauseException>(
+                    () =>
+                    sut.Verify(
+                        typeof(
+                        TypeWithPropertyOfTypeWithoutImplementersAndMethod)
+                        .GetMethod("Method")));
+            Assert.Contains(
+                "TypeWithPropertyOfTypeWithoutImplementersAndMethod", e.Message);
+            Assert.IsType<ObjectCreationException>(e.InnerException);
+        }
+
+        [Fact]
+        public void VerifyPropertyOnTypeWithPropertyOfUnknownTypeThrowsHelpfulException()
+        {
+            var sut = new GuardClauseAssertion(new Fixture());
+
+            var e =
+                Assert.Throws<GuardClauseException>(
+                    () =>
+                    sut.Verify(
+                        typeof(
+                        TypeWithPropertyOfTypeWithoutImplementersAndMethod)
+                        .GetProperty("Property")));
+            Assert.Contains(
+                "TypeWithPropertyOfTypeWithoutImplementersAndMethod", e.Message);
+            Assert.IsType<ObjectCreationException>(e.InnerException);
+        }
+
+        [Fact]
+        public void VerifyConstructorOnTypeWithPropertyOfUnknownTypeDoesNotThrow()
+        {
+            var sut = new GuardClauseAssertion(new Fixture());
+
+            Assert.DoesNotThrow(
+                () =>
+                sut.Verify(
+                    typeof(TypeWithPropertyOfTypeWithoutImplementersAndMethod)
+                    .GetConstructors().First()));
+        }
+
+        [Fact]
+        public void VerifyPropertyOfUnknownTypeDoesNotThrowWhenAutoPropertiesAreOmitted()
+        {
+            var fixture = new Fixture();
+            fixture.Customize<TypeWithPropertyOfTypeWithoutImplementers>(
+                x => x.OmitAutoProperties());
+            var sut = new GuardClauseAssertion(fixture);
+
+            Assert.DoesNotThrow(
+                () =>
+                sut.Verify(
+                    typeof(TypeWithPropertyOfTypeWithoutImplementers)
+                    .GetProperty("PropertyOfTypeWithoutImplementers")));
+        }
+
+        private class TypeWithMethodWithParameterWithoutImplementers
+        {
+            public void MethodWithParameterWithoutImplementers(
+                IHaveNoImplementers parameter, string other)
+            {
+            }
+        }
+
+        private class TypeWithPropertyOfTypeWithoutImplementers
+        {
+            private IHaveNoImplementers _propertyOfTypeWithoutImplementers;
+            public IHaveNoImplementers PropertyOfTypeWithoutImplementers
+            {
+                get { return this._propertyOfTypeWithoutImplementers; }
+                set
+                {
+                    if(value == null)
+                        throw new ArgumentNullException("value");
+                    this._propertyOfTypeWithoutImplementers = value;
+                }
+            }
+        }
+
+        private class TypeWithPropertyOfTypeWithoutImplementersAndMethod
+        {
+            public void Method()
+            {
+            }
+
+            public IHaveNoImplementers PropertyOfTypeWithoutImplementers { get; set; }
+            public int Property { get; set; }
+        }
+
+        [Fact]
+        public void VerifyUnguardedStaticPropertyOnNonStaticClassThrowsHelpfulException()
+        {
+            // Fixture setup
+            var sut = new GuardClauseAssertion(new Fixture());
+            var staticProperty = typeof(StaticPropertyHolder<object>).GetProperty("Property");
+            Assert.NotNull(staticProperty);
+            // Exercise system & Verify outcome
+            var e = Assert.Throws<GuardClauseException>(() => sut.Verify(staticProperty));
+            Assert.Contains("Are you missing a Guard Clause?", e.Message);
+        }
+
+        [Fact]
+        public void VerifyUnguardedStaticPropertyOnStaticTypeThrowsHelpfulException()
+        {
+            // Fixture setup
+            var sut = new GuardClauseAssertion(new Fixture());
+            var staticProperty = typeof(UngardedStaticPropertyOnStaticTypeHost).GetProperty("Property");
+            Assert.NotNull(staticProperty);
+            // Exercise system & Verify outcome
+            var e = Assert.Throws<GuardClauseException>(() => sut.Verify(staticProperty));
+            Assert.Contains("Are you missing a Guard Clause?", e.Message);
+        }
+
+        [Fact]
+        public void VerifyUnguardedStaticMethodOnNonStaticTypeThrowsHelpfulException()
+        {
+            // Fixture setup
+            var sut = new GuardClauseAssertion(new Fixture());
+            var staticMethod = typeof(StaticPropertyHolder<object>).GetProperty("Property").GetSetMethod();
+            Assert.NotNull(staticMethod);
+            // Exercise system & Verify outcome
+            var e = Assert.Throws<GuardClauseException>(() => sut.Verify(staticMethod));
+            Assert.Contains("Are you missing a Guard Clause?", e.Message);
+        }
+
+        [Fact]
+        public void VerifyUnguardedStaticMethodOnStaticTypeThrowsHelpfulException()
+        {
+            // Fixture setup
+            var sut = new GuardClauseAssertion(new Fixture());
+            var staticMethod = typeof(UngardedStaticMethodOnStaticTypeHost).GetMethod("Method");
+            Assert.NotNull(staticMethod);
+            // Exercise system & Verify outcome
+            var e = Assert.Throws<GuardClauseException>(() => sut.Verify(staticMethod));
+            Assert.Contains("Are you missing a Guard Clause?", e.Message);
+        }
+        
+        [Theory]
+        [ClassData(typeof(ConstructorDataOnGuardedGeneric))]
+        public void VerifyConstructorOnGuardedGenericDoesNotThrow(ConstructorInfo constructorInfo)
+        {
+            // Fixture setup
+            var sut = new GuardClauseAssertion(new Fixture());
+            // Exercise system
+            // Verify outcome
+            Assert.DoesNotThrow(() => sut.Verify(constructorInfo));
+        }
+
+        [Theory]
+        [ClassData(typeof(PropertyDataOnGuardedGeneric))]
+        public void VerifyPropertyOnGuardedGenericDoesNotThrow(PropertyInfo propertyInfo)
+        {
+            // Fixture setup
+            var sut = new GuardClauseAssertion(new Fixture());
+            // Exercise system
+            // Verify outcome
+            Assert.DoesNotThrow(() => sut.Verify(propertyInfo));
+        }
+
+        [Theory]
+        [ClassData(typeof(MethodDataOnGuardedGeneric))]
+        public void VerifyMethodOnGuardedGenericDoesNotThrow(MethodInfo methodInfo)
+        {
+            // Fixture setup
+            var sut = new GuardClauseAssertion(new Fixture());
+            // Exercise system
+            // Verify outcome
+            Assert.DoesNotThrow(() => sut.Verify(methodInfo));
+        }
+
+        [Theory]
+        [ClassData(typeof(ConstructorDataOnUnguardedGeneric))]
+        public void VerifyConstructorOnUnguardedGenericThrows(ConstructorInfo constructorInfo)
+        {
+            // Fixture setup
+            var sut = new GuardClauseAssertion(new Fixture { OmitAutoProperties = true });
+            // Exercise system
+            // Verify outcome
+            var e = Assert.Throws<GuardClauseException>(() => sut.Verify(constructorInfo));
+            Assert.Contains("Are you missing a Guard Clause?", e.Message);
+        }
+
+        [Theory]
+        [ClassData(typeof(PropertyDataOnUnguardedGeneric))]
+        public void VerifyPropertyOnUnguardedGenericThrows(PropertyInfo propertyInfo)
+        {
+            // Fixture setup
+            var sut = new GuardClauseAssertion(new Fixture { OmitAutoProperties = true });
+            // Exercise system
+            // Verify outcome
+            var e = Assert.Throws<GuardClauseException>(() => sut.Verify(propertyInfo));
+            Assert.Contains("Are you missing a Guard Clause?", e.Message);
+        }
+
+        [Theory]
+        [ClassData(typeof(MethodDataOnUnguardedGeneric))]
+        public void VerifyMethodOnUnguardedGenericThrows(MethodInfo methodInfo)
+        {
+            // Fixture setup
+            var sut = new GuardClauseAssertion(new Fixture { OmitAutoProperties = true });
+            // Exercise system
+            // Verify outcome
+            var e = Assert.Throws<GuardClauseException>(() => sut.Verify(methodInfo));
+            Assert.Contains("Are you missing a Guard Clause?", e.Message);
+        }
+
+        [Fact]
+        public void VerifyMethodOnGenericManyTimeLoadsOnlyUniqueAssemblies()
+        {
+            // Fixture setup
+            var sut = new GuardClauseAssertion(new Fixture());
+            MethodInfo methodInfo = typeof(NoContraint<>).GetMethod("Method");
+            // Exercise system
+            sut.Verify(methodInfo);
+            sut.Verify(methodInfo);
+            sut.Verify(methodInfo);
+            // Verify outcome
+            var uniqueAssemblies = new HashSet<string>();
+            Array.ForEach(
+                AppDomain.CurrentDomain.GetAssemblies(),
+                assembly => uniqueAssemblies.Add(assembly.GetName().Name));
+            Assert.True(
+                uniqueAssemblies.Count == AppDomain.CurrentDomain.GetAssemblies().Length,
+                "Should load only unique assemblies.");
+        }
+
+        [Fact]
+        public void DynamicDummyTypeIfVoidMethodIsCalledDoesNotThrows()
+        {
+            // Fixture setup
+            bool mockVerification = false;
+            var behaviorExpectation = new DelegatingBehaviorExpectation()
+            {
+                OnVerify = c =>
+                {
+                    var dynamicInstance = (IDynamicInstanceTestType)GetParameters(c).ElementAt(0);
+                    Assert.DoesNotThrow(() => dynamicInstance.VoidMethod(null, 123));
+                    Assert.DoesNotThrow(() => { dynamicInstance.Property = new object(); });
+                    mockVerification = true;
+                }
+            };
+            var sut = new GuardClauseAssertion(new Fixture(), behaviorExpectation);
+            var methodInfo = typeof(DynamicInstanceTestConstraint<>).GetMethod("Method");
+            // Exercise system
+            sut.Verify(methodInfo);
+            // Verify outcome
+            Assert.True(mockVerification, "mock verification.");
+        }
+
+        private static IEnumerable<object> GetParameters(IGuardClauseCommand commmand)
+        {
+            var methodInvokeCommand = (MethodInvokeCommand)((ReflectionExceptionUnwrappingCommand)commmand).Command;
+            var indexedReplacement = (IndexedReplacement<object>)methodInvokeCommand.Expansion;
+            return indexedReplacement.Source;
+        }
+
+        [Fact]
+        public void DynamicDummyTypeIfReturnMethodIsCalledReturnsAnonymousValue()
+        {
+            // Fixture setup
+            Fixture fixture = new Fixture();
+            var objectValue = fixture.Freeze<object>();
+            var intValue = fixture.Freeze<int>();
+
+            bool mockVerification = false;
+            var behaviorExpectation = new DelegatingBehaviorExpectation()
+            {
+                OnVerify = c =>
+                {
+                    var dynamicInstance = (IDynamicInstanceTestType)GetParameters(c).ElementAt(0);
+                    Assert.Equal(objectValue, dynamicInstance.Property);
+                    Assert.Equal(intValue, dynamicInstance.ReturnMethod(null, 123));
+                    mockVerification = true;
+                }
+            };
+            
+            var sut = new GuardClauseAssertion(fixture, behaviorExpectation);
+            var methodInfo = typeof(DynamicInstanceTestConstraint<>).GetMethod("Method");
+            // Exercise system
+            sut.Verify(methodInfo);
+            // Verify outcome
+            Assert.True(mockVerification, "mock verification.");
+        }
+
+        [Fact]
+        public void VerifyUnguardedConstructorOnGenericHavingNoAccessibleConstructorGenericArgumentThrows()
+        {
+            // Fixture setup
+            var sut = new GuardClauseAssertion(new Fixture());
+            var constructorInfo = typeof(NoAccessibleConstructorTestConstraint<>).GetConstructors().Single();
+            // Exercise system
+            // Verify outcome
+            var e = Assert.Throws<ArgumentException>(() => sut.Verify(constructorInfo));
+            Assert.Equal(
+                "Cannot create a dummy type because the base type " +
+                "'Ploeh.AutoFixture.IdiomsUnitTest.GuardClauseAssertionTest+NoAccessibleConstructorTestType' " +
+                "does not have any accessible constructor.",
+                e.Message);
+        }
+
+        [Fact]
+        public void VerifyIgnoresGuardAssertionForOutParameter()
+        {
+            // Fixture setup
+            var sut = new GuardClauseAssertion(new Fixture());
+            var methodInfo = typeof(OutParameterTestType).GetMethod("Method");
+            // Exercise system
+            // Verify outcome
+            Assert.DoesNotThrow(() => sut.Verify(methodInfo));
+        }
+
         [Fact]
-        public void SutIsIdiomaticAssertion()
-        {
-            // Fixture setup
-            var dummyComposer = new Fixture();
-            // Exercise system
-            var sut = new GuardClauseAssertion(dummyComposer);
-            // Verify outcome
-            Assert.IsAssignableFrom<IdiomaticAssertion>(sut);
-            // Teardown
+        public void VerifyOnTaskDeferredGuardThrowsExceptionWithExtraHelpfulMessage()
+        {
+            // Fixture setup
+            var sut = new GuardClauseAssertion(new Fixture());
+            var asyncMethodHost = new AsyncHost();
+
+            var theMethod = from m in new Ploeh.Albedo.Methods<AsyncHost>()
+                            select m.TaskWithInnerGuardClause(null);
+            // Exercise system
+            var e = Assert.Throws<GuardClauseException>(() => sut.Verify(theMethod));
+            // Verify outcome
+            Assert.Contains("Task", e.Message);
+            Assert.Contains("async", e.Message);
+        }
+
+        [Fact]
+        public void VerifyOnTaskOfTDeferredGuardThrowsExceptionWithExtraHelpfulMessage()
+        {
+            // Fixture setup
+            var sut = new GuardClauseAssertion(new Fixture());
+            var asyncMethodHost = new AsyncHost();
+
+            var theMethod = from m in new Ploeh.Albedo.Methods<AsyncHost>()
+                            select m.TaskOfTWithInnerGuardClause(null);
+
+            // Exercise system
+            var e = Assert.Throws<GuardClauseException>(() => sut.Verify(theMethod));
+            // Verify outcome
+            Assert.Contains("Task", e.Message);
+            Assert.Contains("async", e.Message);
+        }
+
+        [Fact]
+        public void VerifyOnTaskWithCorrectGuardClauseDoesNotThrow()
+        {
+            // Fixture setup
+            var sut = new GuardClauseAssertion(new Fixture());
+            var asyncMethodHost = new AsyncHost();
+
+            var theMethod = from m in new Ploeh.Albedo.Methods<AsyncHost>()
+                            select m.TaskWithCorrectGuardClause(null);
+
+            // Exercise system and verify outcome
+            Assert.DoesNotThrow(() => sut.Verify(theMethod));
+        }
+
+        [Fact]
+        public void VerifyOnTaskOfTWithCorrectGuardClauseDoesNotThrow()
+        {
+            // Fixture setup
+            var sut = new GuardClauseAssertion(new Fixture());
+            var asyncMethodHost = new AsyncHost();
+
+            var theMethod = from m in new Ploeh.Albedo.Methods<AsyncHost>()
+                            select m.TaskOfTWithCorrectGuardClause(null);
+
+            // Exercise system and verify outcome
+            Assert.DoesNotThrow(() => sut.Verify(theMethod));
+        }
+
+        class AsyncHost
+        {
+            public System.Threading.Tasks.Task<string> TaskOfTWithCorrectGuardClause(object obj)
+            {
+                if (obj == null)
+                    throw new ArgumentNullException("obj");
+
+                return System.Threading.Tasks.Task.Factory.StartNew(() => obj.ToString());
+            }
+            
+            public System.Threading.Tasks.Task TaskWithCorrectGuardClause(object obj)
+            {
+                if (obj == null)
+                    throw new ArgumentNullException("obj");
+
+                return System.Threading.Tasks.Task.Factory.StartNew(() => obj.ToString());
+            }
+
+            public System.Threading.Tasks.Task<string> TaskOfTWithInnerGuardClause(object obj)
+            {
+                return System.Threading.Tasks.Task.Factory.StartNew(() =>
+                {
+                    if (obj == null)
+                        throw new ArgumentNullException("obj");
+
+                    return obj.ToString();
+                });
+            }
+
+            public System.Threading.Tasks.Task TaskWithInnerGuardClause(object obj)
+            {
+                return System.Threading.Tasks.Task.Factory.StartNew(() =>
+                {
+                    if (obj == null)
+                        throw new ArgumentNullException("obj");
+
+                    return obj.ToString();
+                });
+            }
         }
 
         [Fact]
-        public void ComposerIsCorrectFromModestConstructor()
-        {
-            // Fixture setup
-            ISpecimenBuilder expectedBuilder = new Fixture();
-            var sut = new GuardClauseAssertion(expectedBuilder);
-            // Exercise system
-            var result = sut.Builder;
-            // Verify outcome
-            Assert.Equal(expectedBuilder, result);
-            // Teardown
+        public void VerifyNonProperlyGuardedConstructorThrowsException()
+        {
+            var sut = new GuardClauseAssertion(new Fixture());
+            var constructorInfo = typeof (NonProperlyGuardedClass).GetConstructors().Single();
+
+            var exception = Assert.Throws<GuardClauseException>(() => sut.Verify(constructorInfo));
+            Assert.Contains("Are you missing a Guard Clause?", exception.Message);
+        }
+
+        [Fact]
+        public void VerifyNonProperlyGuardedPropertyThrowsException()
+        {
+            var sut = new GuardClauseAssertion(new Fixture());
+            var propertyInfo = typeof(NonProperlyGuardedClass).GetProperty("Property");
+
+            var exception = Assert.Throws<GuardClauseException>(() => sut.Verify(propertyInfo));
+            Assert.Contains("Are you missing a Guard Clause?", exception.Message);
+        }
+
+        [Theory]
+        [InlineData("Method", "Are you missing a Guard Clause?")]
+        [InlineData("DeferredMethod", "deferred")]
+        [InlineData("AnotherDeferredMethod", "deferred")]
+        public void VerifyNonProperlyGuardedMethodThrowsException(string methodName, string expectedMessage)
+        {
+            var sut = new GuardClauseAssertion(new Fixture());
+            var methodInfo = typeof(NonProperlyGuardedClass).GetMethod(methodName);
+
+            var exception = Assert.Throws<GuardClauseException>(() => sut.Verify(methodInfo));
+            Assert.Contains(expectedMessage, exception.Message);
+        }
+
+        private class GuardedGenericData : IEnumerable<Type>
+        {
+            public IEnumerator<Type> GetEnumerator()
+            {
+                yield return typeof(NoContraint<>);
+                yield return typeof(InterfacesContraint<>);
+                yield return typeof(StructureAndInterfacesContraint<>);
+                yield return typeof(ParameterizedConstructorTestConstraint<>);
+                yield return typeof(UnclosedGenericMethodTestType<>);
+                yield return typeof(NestedGenericParameterTestType<,>);
+            }
+
+            IEnumerator IEnumerable.GetEnumerator()
+            {
+                return this.GetEnumerator();
+            }
+        }
+
+        private class UnguardedGenericData : IEnumerable<Type>
+        {
+            public IEnumerator<Type> GetEnumerator()
+            {
+                yield return typeof(ClassContraint<>);
+                yield return typeof(CertainClassContraint<>);
+                yield return typeof(CertainClassAndInterfacesContraint<>);
+                yield return typeof(MultipleGenericArguments<,>);
+                yield return typeof(AbstractTypeAndInterfacesContraint<>);
+                yield return typeof(OpenGenericTestType<>).BaseType;
+                yield return typeof(ConstructedGenericTestType<>).BaseType;
+                yield return typeof(InternalProtectedConstructorTestConstraint<>);
+                yield return typeof(ModestConstructorTestConstraint<>);
+                yield return typeof(ConstructorMatchTestType<,>);
+                yield return typeof(MethodMatchTestType<,>);
+                yield return typeof(ByRefTestType<>);
+            }
+
+            IEnumerator IEnumerable.GetEnumerator()
+            {
+                return this.GetEnumerator();
+            }
+        }
+
+        private class ConstructorDataOnGuardedGeneric : IEnumerable<object[]>
+        {
+            public IEnumerator<object[]> GetEnumerator()
+            {
+                return new GuardedGenericData().SelectMany(t => t.GetConstructors())
+                                               .Select(c => new object[] { c })
+                                               .GetEnumerator();
+            }
+
+            IEnumerator IEnumerable.GetEnumerator()
+            {
+                return this.GetEnumerator();
+            }
+        }
+
+        private class ConstructorDataOnUnguardedGeneric : IEnumerable<object[]>
+        {
+            public IEnumerator<object[]> GetEnumerator()
+            {
+                return new UnguardedGenericData().SelectMany(t => t.GetConstructors())
+                                                 .Select(c => new object[] { c })
+                                                 .GetEnumerator();
+            }
+
+            IEnumerator IEnumerable.GetEnumerator()
+            {
+                return this.GetEnumerator();
+            }
+        }
+
+        private class PropertyDataOnGuardedGeneric : IEnumerable<object[]>
+        {
+            public IEnumerator<object[]> GetEnumerator()
+            {
+                return new GuardedGenericData().SelectMany(t => t.GetProperties())
+                                               .Select(p => new object[] { p })
+                                               .GetEnumerator();
+            }
+
+            IEnumerator IEnumerable.GetEnumerator()
+            {
+                return this.GetEnumerator();
+            }
+        }
+
+        private class PropertyDataOnUnguardedGeneric : IEnumerable<object[]>
+        {
+            public IEnumerator<object[]> GetEnumerator()
+            {
+                return new UnguardedGenericData().SelectMany(t => t.GetProperties())
+                                                 .Select(p => new object[] { p })
+                                                 .GetEnumerator();
+            }
+
+            IEnumerator IEnumerable.GetEnumerator()
+            {
+                return this.GetEnumerator();
+            }
+        }
+
+        private class MethodDataOnGuardedGeneric : IEnumerable<object[]>
+        {
+            public IEnumerator<object[]> GetEnumerator()
+            {
+                var bindingFlags = BindingFlags.Public | BindingFlags.Instance | BindingFlags.DeclaredOnly;
+                return new GuardedGenericData().SelectMany(t => t.GetMethods(bindingFlags))
+                                               .Where(m => !m.Name.StartsWith("get_") && !m.Name.StartsWith("set_"))
+                                               .Select(m => new object[] { m })
+                                               .GetEnumerator();
+            }
+
+            IEnumerator IEnumerable.GetEnumerator()
+            {
+                return this.GetEnumerator();
+            }
+        }
+
+        private class MethodDataOnUnguardedGeneric : IEnumerable<object[]>
+        {
+            public IEnumerator<object[]> GetEnumerator()
+            {
+                var bindingFlags = BindingFlags.Public | BindingFlags.Instance | BindingFlags.DeclaredOnly;
+                return new UnguardedGenericData().SelectMany(t => t.GetMethods(bindingFlags))
+                                                 .Where(m => !m.Name.StartsWith("get_") && !m.Name.StartsWith("set_"))
+                                                 .Select(m => new object[] { m })
+                                                 .GetEnumerator();
+            }
+
+            IEnumerator IEnumerable.GetEnumerator()
+            {
+                return this.GetEnumerator();
+            }
+        }
+
+        private class NoContraint<T>
+        {
+            public NoContraint(T argument)
+            {
+            }
+
+            public T Property
+            {
+                get;
+                set;
+            }
+
+            public void Method(T argument)
+            {
+            }
+        }
+
+        private class InterfacesContraint<T> where T : IInterfaceTestType, IEnumerable<object>
+        {
+            public InterfacesContraint(T argument)
+            {
+            }
+
+            public T Property
+            {
+                get;
+                set;
+            }
+
+            public void Method(T argument)
+            {
+            }
+        }
+
+        private class StructureAndInterfacesContraint<T> where T : struct, IInterfaceTestType, IEnumerable<object>
+        {
+            public StructureAndInterfacesContraint(T argument)
+            {
+            }
+
+            public T Property
+            {
+                get;
+                set;
+            }
+
+            public void Method(T argument)
+            {
+            }
+        }
+
+        public interface IInterfaceTestType
+        {
+            event EventHandler TestEvent;
+
+            object Property
+            {
+                get;
+                set;
+            }
+
+            void Method(object argument);
+        }
+
+        private class ClassContraint<T> where T : class
+        {
+            public ClassContraint(T argument)
+            {
+            }
+
+            public T Property
+            {
+                get;
+                set;
+            }
+
+            public void Method(T argument)
+            {
+            }
+        }
+
+        private class CertainClassContraint<T> where T : ConcreteType
+        {
+            public CertainClassContraint(T argument)
+            {
+            }
+
+            public T Property
+            {
+                get;
+                set;
+            }
+
+            public void Method(T argument)
+            {
+            }
+        }
+
+        private class CertainClassAndInterfacesContraint<T>
+            where T : ConcreteType, IInterfaceTestType, IEnumerable<object>
+        {
+            public CertainClassAndInterfacesContraint(T argument)
+            {
+            }
+
+            public T Property
+            {
+                get;
+                set;
+            }
+
+            public void Method(T argument)
+            {
+            }
+        }
+
+        private class MultipleGenericArguments<T1, T2> where T1 : class
+        {
+            public MultipleGenericArguments(T1 argument1, T2 argument2)
+            {
+            }
+
+            public T1 Property
+            {
+                get;
+                set;
+            }
+
+            public void Method(T1 argument1, T2 argument2)
+            {
+            }
+        }
+
+        private class AbstractTypeAndInterfacesContraint<T>
+            where T : AbstractTestType, IInterfaceTestType, IEnumerable<object>
+        {
+            public AbstractTypeAndInterfacesContraint(T argument)
+            {
+            }
+
+            public T Property
+            {
+                get;
+                set;
+            }
+
+            public void Method(T argument)
+            {
+            }
+        }
+
+        public abstract class AbstractTestType
+        {
+            public abstract event EventHandler TestEvent;
+            protected abstract event EventHandler ProtectedTestEvent;
+
+            public abstract object Property
+            {
+                get;
+                set;
+            }
+
+            protected abstract object ProtectedProperty
+            {
+                get;
+                set;
+            }
+
+            public abstract void Method(object argument);
+            protected abstract void ProtectedMethod(object argument);
+        }
+
+        private class OpenGenericTestType<T> : OpenGenericTestTypeBase<T> where T : class
+        {
+            public OpenGenericTestType(T argument) : base(argument)
+            {
+            }
+        }
+
+        private class OpenGenericTestTypeBase<T>
+        {
+            public OpenGenericTestTypeBase(T argument)
+            {
+            }
+
+            public T Property
+            {
+                get;
+                set;
+            }
+
+            public void Method(T argument)
+            {
+            }
+        }
+
+        private class ConstructedGenericTestType<T> : ConstructedGenericTestTypeBase<string, T> where T : class
+        {
+            public ConstructedGenericTestType(string argument1, T argument2) : base(argument1, argument2)
+            {
+            }
+        }
+
+        private class ConstructedGenericTestTypeBase<T1, T2>
+        {
+            public ConstructedGenericTestTypeBase(T1 argument1, T2 argument2)
+            {
+            }
+
+            public T1 Property1
+            {
+                get;
+                set;
+            }
+
+            public T2 Property2
+            {
+                get;
+                set;
+            }
+
+            public void Method(T1 argument1, T2 argument2)
+            {
+            }
+        }
+
+        private class ParameterizedConstructorTestConstraint<T> where T : ParameterizedConstructorTestType, new()
+        {
+            public void Method(T argument, object test)
+            {
+                if (argument == null)
+                {
+                    throw new ArgumentNullException("argument");
+                }
+                if (argument.Argument1 == null || argument.Argument2 == null)
+                {
+                    throw new ArgumentException(
+                        "The constructor of the base type should be called with anonymous values.");
+                }
+                if (test == null)
+                {
+                    throw new ArgumentNullException("test");
+                }
+            }
+        }
+
+        public class ParameterizedConstructorTestType
+        {
+            // to test duplicating with the specimenBuilder field of a dummy type.
+            public static ISpecimenBuilder specimenBuilder = null;
+            private readonly object argument1;
+            private readonly string argument2;
+
+            public ParameterizedConstructorTestType(object argument1, string argument2)
+            {
+                this.argument1 = argument1;
+                this.argument2 = argument2;
+            }
+
+            public object Argument1
+            {
+                get
+                {
+                    return this.argument1;
+                }
+            }
+
+            public string Argument2
+            {
+                get
+                {
+                    return this.argument2;
+                }
+            }
+        }
+
+        private class InternalProtectedConstructorTestConstraint<T> where T : InternalProtectedConstructorTestType
+        {
+            public InternalProtectedConstructorTestConstraint(T argument)
+            {
+            }
+        }
+
+        public class InternalProtectedConstructorTestType
+        {
+            protected internal InternalProtectedConstructorTestType()
+            {
+            }
+        }
+
+        private class ModestConstructorTestConstraint<T> where T : ModestConstructorTestType
+        {
+            public ModestConstructorTestConstraint(T argument)
+            {
+            }
+        }
+
+        public abstract class ModestConstructorTestType
+        {
+            protected ModestConstructorTestType(object argument1, int argument2)
+            {
+                throw new InvalidOperationException("Should use the modest constructor.");
+            }
+
+            protected ModestConstructorTestType(object argument1, string argument2, int argument3)
+            {
+                throw new InvalidOperationException("Should use the modest constructor.");
+            }
+
+            protected ModestConstructorTestType(object argument)
+            {
+            }
+        }
+
+        private class NoAccessibleConstructorTestConstraint<T> where T : NoAccessibleConstructorTestType
+        {
+            public NoAccessibleConstructorTestConstraint(T argument)
+            {
+            }
+        }
+
+        public class NoAccessibleConstructorTestType
+        {
+            private NoAccessibleConstructorTestType()
+            {
+            }
+        }
+
+        public class DynamicInstanceTestConstraint<T> where T : IDynamicInstanceTestType
+        {
+            public void Method(T argument)
+            {
+            }
+        }
+
+        public interface IDynamicInstanceTestType
+        {
+            object Property
+            {
+                get;
+                set;
+            }
+
+            int VoidMethod(object argument1, int argument2);
+
+            int ReturnMethod(object argument1, int argument2);
+        }
+
+        private class UnclosedGenericMethodTestType<T1> where T1 : class
+        {
+            public void Method<T2, T3, T4>(T1 argument1, int argument2, T2 argument3, T3 argument4, T4 argument5)
+                where T2 : class where T4 : class
+            {
+                if (argument1 == null)
+                {
+                    throw new ArgumentNullException("argument1");
+                }
+                if (argument3 == null)
+                {
+                    throw new ArgumentNullException("argument3");
+                }
+                if (argument5 == null)
+                {
+                    throw new ArgumentNullException("argument5");
+                }
+            }
+        }
+
+        private class ConstructorMatchTestType<T1, T2> where T1 : class
+        {
+            public ConstructorMatchTestType(T1 argument)
+            {
+            }
+
+            public ConstructorMatchTestType(T1 argument1, T2 argument2)
+            {
+            }
+
+            public ConstructorMatchTestType(T1 argument1, T1 argument2)
+            {
+            }
+
+            public ConstructorMatchTestType(T2 argument1, object argument2)
+            {
+            }
+        }
+
+        private class MethodMatchTestType<T1, T2> where T1 : class
+        {
+            public MethodMatchTestType(T1 argument)
+            {
+            }
+
+            public void Method(T1 argument)
+            {
+            }
+
+            public void Method(T1 argument1, T2 argument2)
+            {
+            }
+
+            public void Method(T2 argument1, object argument2)
+            {
+            }
+
+            public void Method<T3>(T1 argument1, object argument2)
+                where T3 : class
+            {
+            }
+
+            public void Method<T3>(int argument1, T3 argument2)
+                where T3 : class
+            {
+            }
+
+            public void Method<T3>(T1 argument1, T3 argument2)
+                where T3 : class
+            {
+            }
+        }
+
+        private class ByRefTestType<T1> where T1 : class
+        {
+            public ByRefTestType(T1 argument)
+            {
+            }
+
+            public void Method(ref T1 argument)
+            {
+            }
+
+            public void Method<T2>(ref T2 argument) where T2 : class
+            {
+            }
+            
+            public void Method(ref T1 argument1, int argument2)
+            {
+            }
+
+            public void Method(T1 argument1, int argument2)
+            {
+            }
+        }
+
+        private class OutParameterTestType
+        {
+            public void Method(string argument1, out object argument2, int argument3)
+            {
+                if (argument1 == null)
+                {
+                    throw new ArgumentNullException("argument1");
+                }
+
+                argument2 = null;
+            }
+        }
+
+        private class NestedGenericParameterTestType<T1, T2>
+        {
+            public NestedGenericParameterTestType(IEnumerable<T1> arg)
+            {
+                if (arg == null)
+                    throw new ArgumentNullException("arg");
+            }
+
+            public NestedGenericParameterTestType(IEnumerable<IEnumerable<T2>> arg)
+            {
+                if (arg == null)
+                    throw new ArgumentNullException("arg");
+            }
+
+            public NestedGenericParameterTestType(T1 arg1, Func<T1, IEnumerable<T2>> arg2)
+            {
+                if (arg2 == null)
+                    throw new ArgumentNullException("arg2");
+            }
+
+            public NestedGenericParameterTestType(T1[] arg)
+            {
+                if (arg == null)
+                    throw new ArgumentNullException("arg");
+            }
+
+            public NestedGenericParameterTestType(T1[,] arg)
+            {
+                if (arg == null)
+                    throw new ArgumentNullException("arg");
+            }
+
+            public NestedGenericParameterTestType(T1[][] arg)
+            {
+                if (arg == null)
+                    throw new ArgumentNullException("arg");
+            }
+
+            public NestedGenericParameterTestType(T1[,][][] arg)
+            {
+                if (arg == null)
+                    throw new ArgumentNullException("arg");
+            }
+
+            public NestedGenericParameterTestType(Func<T1, IEnumerable<IEnumerable<T2>>, T1[][]> arg1, T2 arg2)
+            {
+                if (arg1 == null)
+                    throw new ArgumentNullException("arg1");
+            }
         }
 
-        [Fact]
-        public void ComposerIsCorrectFromGreedyConstructor()
-        {
-            // Fixture setup
-            ISpecimenBuilder expectedBuilder = new Fixture();
-            var dummyExpectation = new DelegatingBehaviorExpectation();
-            var sut = new GuardClauseAssertion(expectedBuilder, dummyExpectation);
-            // Exercise system
-            ISpecimenBuilder result = sut.Builder;
-            // Verify outcome
-            Assert.Equal(expectedBuilder, result);
-            // Teardown
-        }
-
-        [Fact]
-        public void BehaviorExpectationIsCorrectFromGreedyConstructor()
-        {
-            // Fixture setup
-            var dummyComposer = new Fixture();
-            IBehaviorExpectation expected = new DelegatingBehaviorExpectation();
-            var sut = new GuardClauseAssertion(dummyComposer, expected);
-            // Exercise system
-            IBehaviorExpectation result = sut.BehaviorExpectation;
-            // Verify outcome
-            Assert.Equal(expected, result);
-            // Teardown
-        }
-
-        [Fact]
-        public void DefaultBehaviorExpectationIsCorrect()
-        {
-            // Fixture setup
-            var dummyComposer = new Fixture();
-            var sut = new GuardClauseAssertion(dummyComposer);
-            // Exercise system
-            var result = sut.BehaviorExpectation;
-            // Verify outcome
-            var composite = Assert.IsAssignableFrom<CompositeBehaviorExpectation>(result);
-            Assert.True(composite.BehaviorExpectations.OfType<NullReferenceBehaviorExpectation>().Any());
-            Assert.True(composite.BehaviorExpectations.OfType<EmptyGuidBehaviorExpectation>().Any());
-            // Teardown
-        }
-
-        [Fact]
-        public void VerifyNullPropertyThrows()
-        {
-            // Fixture setup
-            var sut = new GuardClauseAssertion(new Fixture());
-            // Exercise system and verify outcome
-            Assert.Throws<ArgumentNullException>(() =>
-                sut.Verify((PropertyInfo)null));
-            // Teardown
-        }
-
-        [Fact]
-        public void VerifyReadOnlyPropertyDoesNotThrow()
-        {
-            // Fixture setup
-            var dummyComposer = new Fixture();
-            var sut = new GuardClauseAssertion(dummyComposer);
-            // Exercise system and verify outcome
-            var property = typeof(SingleParameterType<object>).GetProperty("Parameter");
-            Assert.DoesNotThrow(() =>
-                sut.Verify(property));
-            // Teardown
-        }
-
-        [Fact]
-        public void VerifyPropertyCorrectlyInvokesBehaviorExpectation()
-        {
-            // Fixture setup
-            var fixture = new Fixture();
-            var owner = fixture.Freeze<PropertyHolder<Version>>(c => c.OmitAutoProperties());
-            var value = fixture.Freeze<Version>();
-
-            var property = owner.GetType().GetProperty("Property");
-
-            var mockVerified = false;
-            var expectation = new DelegatingBehaviorExpectation
-            {
-                OnVerify = c =>
-                {
-                    var unwrapper = Assert.IsAssignableFrom<ReflectionExceptionUnwrappingCommand>(c);
-                    var setterCmd = Assert.IsAssignableFrom<PropertySetCommand>(unwrapper.Command);
-                    mockVerified = setterCmd.PropertyInfo.Equals(property)
-                        && setterCmd.Owner.Equals(owner);
-                }
-            };
-            var sut = new GuardClauseAssertion(fixture, expectation);
-            // Exercise system
-            sut.Verify(property);
-            // Verify outcome
-            Assert.True(mockVerified, "Mock verified.");
-            // Teardown
-        }
-
-        [Fact]
-        public void VerifyNullMethodThrows()
-        {
-            // Fixture setup
-            var sut = new GuardClauseAssertion(new Fixture());
-            // Exercise system and verify outcome
-            Assert.Throws<ArgumentNullException>(() =>
-                sut.Verify((MethodInfo)null));
-            // Teardown
-        }
-
-        [Theory, ClassData(typeof(MethodData))]
-        public void VerifyMethodInvokesBehaviorExpectationWithCorrectMethod(Type ownerType, int methodIndex)
-        {
-            // Fixture setup
-            var method = ownerType.GetMethods().ElementAt(methodIndex);
-            var parameters = method.GetParameters();
-
-            var expectation = new DelegatingBehaviorExpectation
-            {
-                OnVerify = c =>
-                {
-                    var unwrapper = Assert.IsAssignableFrom<ReflectionExceptionUnwrappingCommand>(c);
-                    var methodCmd = Assert.IsAssignableFrom<MethodInvokeCommand>(unwrapper.Command);
-
-                    var instanceMethod = Assert.IsAssignableFrom<InstanceMethod>(methodCmd.Method);
-                    Assert.Equal(method, instanceMethod.Method);
-                    Assert.IsAssignableFrom(ownerType, instanceMethod.Owner);
-                    Assert.True(parameters.SequenceEqual(instanceMethod.Parameters));
-                }
-            };
-
-            var sut = new GuardClauseAssertion(new Fixture(), expectation);
-            // Exercise system
-            sut.Verify(method);
-            // Verify outcome (done by mock)
-            // Teardown
-        }
-
-        [Theory, ClassData(typeof(MethodData))]
-        public void VerifyMethodInvokesBehaviorExpectationWithCorrectReplacementIndices(Type ownerType, int methodIndex)
-        {
-            // Fixture setup
-            var method = ownerType.GetMethods().Where(IsNotEqualsMethod).ElementAt(methodIndex);
-            var parameters = method.GetParameters();
-
-            var observedIndices = new List<int>();
-            var expectation = new DelegatingBehaviorExpectation
-            {
-                OnVerify = c =>
-                {
-                    var unwrapper = Assert.IsAssignableFrom<ReflectionExceptionUnwrappingCommand>(c);
-                    var methodCmd = Assert.IsAssignableFrom<MethodInvokeCommand>(unwrapper.Command);
-
-                    var replacement = Assert.IsAssignableFrom<IndexedReplacement<object>>(methodCmd.Expansion);
-                    observedIndices.Add(replacement.ReplacementIndex);
-                }
-            };
-
-            var sut = new GuardClauseAssertion(new Fixture(), expectation);
-            // Exercise system
-            sut.Verify(method);
-            // Verify outcome
-            var expectedIndices = Enumerable.Range(0, parameters.Length);
-            Assert.True(expectedIndices.SequenceEqual(observedIndices));
-            // Teardown
-        }
-
-        [Theory, ClassData(typeof(MethodData))]
-        public void VerifyMethodInvokesBehaviorExpectationWithCorrectParametersForReplacement(Type ownerType, int methodIndex)
-        {
-            // Fixture setup
-            var method = ownerType.GetMethods().ElementAt(methodIndex);
-            var parameters = method.GetParameters();
-
-            var expectation = new DelegatingBehaviorExpectation
-            {
-                OnVerify = c =>
-                {
-                    var unwrapper = Assert.IsAssignableFrom<ReflectionExceptionUnwrappingCommand>(c);
-                    var methodCmd = Assert.IsAssignableFrom<MethodInvokeCommand>(unwrapper.Command);
-
-                    var replacement = Assert.IsAssignableFrom<IndexedReplacement<object>>(methodCmd.Expansion);
-                    Assert.True(replacement.Source.Select(x => x.GetType()).SequenceEqual(parameters.Select(p => p.ParameterType)));
-                }
-            };
-
-            var sut = new GuardClauseAssertion(new Fixture(), expectation);
-            // Exercise system
-            sut.Verify(method);
-            // Verify outcome (done by mock)
-            // Teardown
-        }
-
-        [Theory, ClassData(typeof(MethodData))]
-        public void VerifyMethodInvokesBehaviorExpectationWithCorrectParameterInfo(Type ownerType, int methodIndex)
-        {
-            // Fixture setup
-            var method = ownerType.GetMethods().Where(IsNotEqualsMethod).ElementAt(methodIndex);
-            var parameters = method.GetParameters();
-
-            var observedParameters = new List<ParameterInfo>();
-            var expectation = new DelegatingBehaviorExpectation
-            {
-                OnVerify = c =>
-                {
-                    var unwrapper = Assert.IsAssignableFrom<ReflectionExceptionUnwrappingCommand>(c);
-                    var methodCmd = Assert.IsAssignableFrom<MethodInvokeCommand>(unwrapper.Command);
-
-                    observedParameters.Add(methodCmd.ParameterInfo);
-                }
-            };
-
-            var sut = new GuardClauseAssertion(new Fixture(), expectation);
-            // Exercise system
-            sut.Verify(method);
-            // Verify outcome
-            Assert.True(parameters.SequenceEqual(observedParameters));
-            // Teardown
-        }
-
-        [Theory]
-        [InlineData(typeof(object), typeof(object))]
-        [InlineData(typeof(string), typeof(object))]
-        [InlineData(typeof(string), typeof(string))]
-        [InlineData(typeof(Version), typeof(Version))]
-        public void VerifyMethodIgnoresEquals(Type type, Type argumentType)
-        {
-            // Fixture setup
-            var method = type.GetMethod("Equals", new[] { argumentType });
-
-            var invoked = false;
-            var expectation = new DelegatingBehaviorExpectation { OnVerify = c => invoked = true };
-
-            var sut = new GuardClauseAssertion(new Fixture(), expectation);
-            // Exercise system
-            sut.Verify(method);
-            // Verify outcome
-            Assert.False(invoked);
-            // Teardown
-        }
-
-        [Theory, ClassData(typeof(ConstructorData))]
-        public void VerifyConstructorInvokesBehaviorExpectationWithCorrectMethod(Type type, int constructorIndex)
-        {
-            // Fixture setup
-            var ctor = type.GetConstructors().ElementAt(constructorIndex);
-            var parameters = ctor.GetParameters();
-
-            var expectation = new DelegatingBehaviorExpectation
-            {
-                OnVerify = c =>
-                {
-                    var unwrapper = Assert.IsAssignableFrom<ReflectionExceptionUnwrappingCommand>(c);
-                    var methodCmd = Assert.IsAssignableFrom<MethodInvokeCommand>(unwrapper.Command);
-
-                    var ctorMethod = Assert.IsAssignableFrom<ConstructorMethod>(methodCmd.Method);
-                    Assert.Equal(ctor, ctorMethod.Constructor);
-                    Assert.True(parameters.SequenceEqual(ctorMethod.Parameters));
-                }
-            };
-
-            var sut = new GuardClauseAssertion(new Fixture(), expectation);
-            // Exercise system
-            sut.Verify(ctor);
-            // Verify outcome (done by mock)
-            // Teardown
-        }
-
-        [Theory, ClassData(typeof(ConstructorData))]
-        public void VerifyConstructorInvokesBehaviorExpectationWithCorrectReplacementIndices(Type type, int constructorIndex)
-        {
-            // Fixture setup
-            var ctor = type.GetConstructors().ElementAt(constructorIndex);
-            var parameters = ctor.GetParameters();
-
-            var observedIndices = new List<int>();
-            var expectation = new DelegatingBehaviorExpectation
-            {
-                OnVerify = c =>
-                {
-                    var unwrapper = Assert.IsAssignableFrom<ReflectionExceptionUnwrappingCommand>(c);
-                    var methodCmd = Assert.IsAssignableFrom<MethodInvokeCommand>(unwrapper.Command);
-
-                    var replacement = Assert.IsAssignableFrom<IndexedReplacement<object>>(methodCmd.Expansion);
-                    observedIndices.Add(replacement.ReplacementIndex);
-                }
-            };
-
-            var sut = new GuardClauseAssertion(new Fixture(), expectation);
-            // Exercise system
-            sut.Verify(ctor);
-            // Verify outcome
-            var expectedIndices = Enumerable.Range(0, parameters.Length);
-            Assert.True(expectedIndices.SequenceEqual(observedIndices));
-            // Teardown
-        }
-
-        [Theory, ClassData(typeof(ConstructorData))]
-        public void VerifyConstructorInvokesBehaviorExpectationWithCorrectParametersForReplacement(Type type, int constructorIndex)
-        {
-            // Fixture setup
-            var ctor = type.GetConstructors().ElementAt(constructorIndex);
-            var parameters = ctor.GetParameters();
-
-            var expectation = new DelegatingBehaviorExpectation
-            {
-                OnVerify = c =>
-                {
-                    var unwrapper = Assert.IsAssignableFrom<ReflectionExceptionUnwrappingCommand>(c);
-                    var methodCmd = Assert.IsAssignableFrom<MethodInvokeCommand>(unwrapper.Command);
-
-                    var replacement = Assert.IsAssignableFrom<IndexedReplacement<object>>(methodCmd.Expansion);
-                    Assert.True(replacement.Source.Select(x => x.GetType()).SequenceEqual(parameters.Select(p => p.ParameterType)));
-                }
-            };
-
-            var sut = new GuardClauseAssertion(new Fixture(), expectation);
-            // Exercise system
-            sut.Verify(ctor);
-            // Verify outcome (done by mock)
-            // Teardown
-        }
-
-        [Theory, ClassData(typeof(ConstructorData))]
-        public void VerifyConstructorInvokesBehaviorExpectationWithCorrectParameterInfo(Type type, int constructorIndex)
-        {
-            // Fixture setup
-            var ctor = type.GetConstructors().ElementAt(constructorIndex);
-            var parameters = ctor.GetParameters();
-
-            var observedParameters = new List<ParameterInfo>();
-            var expectation = new DelegatingBehaviorExpectation
-            {
-                OnVerify = c =>
-                {
-                    var unwrapper = Assert.IsAssignableFrom<ReflectionExceptionUnwrappingCommand>(c);
-                    var methodCmd = Assert.IsAssignableFrom<MethodInvokeCommand>(unwrapper.Command);
-
-                    observedParameters.Add(methodCmd.ParameterInfo);
-                }
-            };
-
-            var sut = new GuardClauseAssertion(new Fixture(), expectation);
-            // Exercise system
-            sut.Verify(ctor);
-            // Verify outcome
-            Assert.True(parameters.SequenceEqual(observedParameters));
-            // Teardown
-        }
-
-        private static bool IsNotEqualsMethod(MethodInfo method)
-        {
-            return method.Name != "Equals";
-        }
-
-        private class MethodData : IEnumerable<object[]>
-        {
-            public IEnumerator<object[]> GetEnumerator()
-            {
-                yield return new object[] { typeof(GuardedMethodHost), 0 };
-                yield return new object[] { typeof(GuardedMethodHost), 1 };
-                yield return new object[] { typeof(GuardedMethodHost), 2 };
-                yield return new object[] { typeof(GuardedMethodHost), 3 };
-                yield return new object[] { typeof(GuardedMethodHost), 4 };
-                yield return new object[] { typeof(GuardedMethodHost), 5 };
-                yield return new object[] { typeof(GuardedMethodHost), 6 };
-                yield return new object[] { typeof(GuardedMethodHost), 7 };
-                yield return new object[] { typeof(GuardedMethodHost), 8 };
-                yield return new object[] { typeof(Version), 0 };
-                yield return new object[] { typeof(Version), 1 };
-                yield return new object[] { typeof(Version), 2 };
-                yield return new object[] { typeof(Version), 3 };
-                yield return new object[] { typeof(Version), 4 };
-                yield return new object[] { typeof(Version), 5 };
-                yield return new object[] { typeof(Version), 6 };
-                yield return new object[] { typeof(Version), 7 };
-                yield return new object[] { typeof(Version), 8 };
-                yield return new object[] { typeof(Version), 9 };
-                yield return new object[] { typeof(Version), 10 };
-            }
-
-            IEnumerator IEnumerable.GetEnumerator()
-            {
-                return this.GetEnumerator();
-            }
-        }
-
-        private class ConstructorData : IEnumerable<object[]>
-        {
-            public IEnumerator<object[]> GetEnumerator()
-            {
-                yield return new object[] { typeof(GuardedConstructorHost<object>), 0 };
-                yield return new object[] { typeof(GuardedConstructorHost<string>), 0 };
-                yield return new object[] { typeof(GuardedConstructorHost<Version>), 0 };
-                yield return new object[] { typeof(ConcreteType), 0 };
-                yield return new object[] { typeof(ConcreteType), 1 };
-                yield return new object[] { typeof(ConcreteType), 2 };
-                yield return new object[] { typeof(ConcreteType), 3 };
-                yield return new object[] { typeof(ConcreteType), 4 };
-            }
-
-            IEnumerator IEnumerable.GetEnumerator()
-            {
-                return this.GetEnumerator();
-            }
-        }
-
-        [Theory]
-        [InlineData(typeof(ClassWithDeferredNullGuard))]
-        [InlineData(typeof(ClassWithDeferredGuidGuard))]
-        [InlineData(typeof(ClassWithDeferredGuidGuardReturningEnumerator))]
-        public void VerifyMethodWithDeferredGuardThrowsExceptionWithExtraHelpfulMessage(
-            Type type)
-        {
-            // Fixture setup
-            var sut = new GuardClauseAssertion(new Fixture());
-            var method = type.GetMethod("GetValues");
-            // Exercise system and verify outcome
-            var e =
-                Assert.Throws<GuardClauseException>(() => sut.Verify(method));
-            Assert.Contains("deferred", e.Message);
-            // Teardown
-        }
-
-        private class ClassWithDeferredNullGuard
-        {
-            public IEnumerable<string> GetValues(string someString)
-            {
-                if (someString == null)
-                    throw new ArgumentNullException("someString");
-
-                yield return someString;
-                yield return someString;
-                yield return someString;
-            }
-        }
-
-        private class ClassWithDeferredGuidGuard
-        {
-            public IEnumerable<Guid> GetValues(Guid someGuid)
-            {
-                if (someGuid == null)
-                    throw new ArgumentException(
-                        "Guid.Empty not allowed.",
-                        "someGuid");
-
-                yield return someGuid;
-                yield return someGuid;
-                yield return someGuid;
-            }
-        }
-
-        private class ClassWithDeferredGuidGuardReturningEnumerator
-        {
-            public IEnumerator<Guid> GetValues(Guid someGuid)
-            {
-                if (someGuid == null)
-                    throw new ArgumentException(
-                        "Guid.Empty not allowed.",
-                        "someGuid");
-
-                yield return someGuid;
-                yield return someGuid;
-                yield return someGuid;
-            }
-        }
-
-        [Theory]
-        [InlineData(typeof(ClassWithEnumerableNonDeferredArraryMissingGuard))]
-        [InlineData(typeof(ClassWithEnumerableNonDeferredGenericListMissingGuard))]
-        [InlineData(typeof(ClassWithEnumerableNonDeferredGenericCollectionMissingGuard))]
-        [InlineData(typeof(ClassWithEnumerableNonDeferredGenericDictionaryMissingGuard))]
-        [InlineData(typeof(ClassWithEnumerableNonDeferredGenericReadOnlyCollectionMissingGuard))]
-        [InlineData(typeof(ClassWithEnumerableNonDeferredGenericIListMissingGuard))]
-        [InlineData(typeof(ClassWithEnumerableNonDeferredGenericICollectionMissingGuard))]
-        [InlineData(typeof(ClassWithEnumerableNonDeferredGenericIDictionaryMissingGuard))]
-        [InlineData(typeof(ClassWithEnumerableNonDeferredIListMissingGuard))]
-        [InlineData(typeof(ClassWithEnumerableNonDeferredICollectionMissingGuard))]
-        [InlineData(typeof(ClassWithEnumerableNonDeferredIDictionaryMissingGuard))]
-        [InlineData(typeof(ClassWithEnumerableNonDeferredArrayListMissingGuard))]
-        [InlineData(typeof(ClassWithEnumerableNonDeferredStackMissingGuard))]
-        [InlineData(typeof(ClassWithEnumerableNonDeferredReadOnlyCollectionBaseMissingGuard))]
-        public void VerifyMethodWithNonDeferredMissingGuardThrowsExceptionWithoutDeferredMessage(
-            Type type)
-        {
-            // Fixture setup
-            var sut = new GuardClauseAssertion(new Fixture());
-            var method = type.GetMethod("GetValues");
-            // Exercise system and verify outcome
-            var e =
-                Assert.Throws<GuardClauseException>(() => sut.Verify(method));
-            Assert.DoesNotContain("deferred", e.Message);
-            // Teardown
-        }
-
-        class ClassWithEnumerableNonDeferredIListMissingGuard
-        {
-            public IList GetValues(string someString)
-            {
-                return new System.Collections.ArrayList { someString, someString, someString };
-            }
-        }
-
-        class ClassWithEnumerableNonDeferredArrayListMissingGuard
-        {
-            public System.Collections.ArrayList GetValues(string someString)
-            {
-                return new System.Collections.ArrayList { someString, someString, someString };
-            }
-        }
-
-        class ClassWithEnumerableNonDeferredStackMissingGuard
-        {
-            public System.Collections.Stack GetValues(string someString)
-            {
-                return new System.Collections.Stack(new[] { someString, someString, someString });
-            }
-        }
-
-        class ClassWithEnumerableNonDeferredReadOnlyCollectionBaseMissingGuard
-        {
-            class ReadOnlyCollection : ReadOnlyCollectionBase
-            {
-                public ReadOnlyCollection(params object[] items)
-                {
-                    this.InnerList.AddRange(items);
-                }
-            }
-
-            public System.Collections.ReadOnlyCollectionBase GetValues(string someString)
-            {
-                return new ReadOnlyCollection(new[] { someString, someString, someString });
-            }
-        }
-
-        class ClassWithEnumerableNonDeferredICollectionMissingGuard
-        {
-            public ICollection GetValues(string someString)
-            {
-                return new System.Collections.Stack(new[] { someString, someString });
-            }
-        }
-
-        class ClassWithEnumerableNonDeferredIDictionaryMissingGuard
-        {
-            public IDictionary GetValues(string someString)
-            {
-                return new System.Collections.Specialized.HybridDictionary
-                {
-                    { "uniqueKey1", someString },
-                    { "uniqueKey2", someString },
-                    { "uniqueKey3", someString },
-                };
-            }
-        }
-
-        class ClassWithEnumerableNonDeferredGenericICollectionMissingGuard
-        {
-            public ICollection<string> GetValues(string someString)
-            {
-                return new Collection<string> { someString, someString, someString };
-            }
-        }
-
-        class ClassWithEnumerableNonDeferredGenericIDictionaryMissingGuard
-        {
-            public IDictionary<string, object> GetValues(string someString)
-            {
-                return new Dictionary<string, object>
-                {
-                    { "uniqueKey1", someString },
-                    { "uniqueKey2", someString },
-                };
-            }
-        }
-
-        class ClassWithEnumerableNonDeferredGenericIListMissingGuard
-        {
-            public IList<string> GetValues(string someString)
-            {
-                return new List<string> { someString, someString, someString };
-            }
-        }
-
-        class ClassWithEnumerableNonDeferredArraryMissingGuard
-        {
-            public string[] GetValues(string someString)
-            {
-                return new[] { someString, someString, someString };
-            }
-        }
-
-        class ClassWithEnumerableNonDeferredGenericListMissingGuard
-        {
-            public List<string> GetValues(string someString)
-            {
-                return new List<string> { someString, someString, someString };
-            }
-        }
-
-        class ClassWithEnumerableNonDeferredGenericCollectionMissingGuard
-        {
-            public Collection<string> GetValues(string someString)
-            {
-                return new Collection<string> { someString, someString, someString };
-            }
-        }
-
-        class ClassWithEnumerableNonDeferredGenericReadOnlyCollectionMissingGuard
-        {
-            public ReadOnlyCollection<string> GetValues(string someString)
-            {
-                return new ReadOnlyCollection<string>(new[] {someString, someString, someString });
-            }
-        }
-
-        class ClassWithEnumerableNonDeferredGenericDictionaryMissingGuard
-        {
-            public Dictionary<string, string> GetValues(string someString)
-            {
-                return new Dictionary<string, string> 
-                {
-                    { "uniqueKey1", someString },
-                    { "uniqueKey2", someString }
-                };
-            }
-        }
-
-        private interface IHaveNoImplementers { }
-
-        [Fact]
-        public void VerifyNullConstructorThrows()
-        {
-            // Fixture setup
-            var sut = new GuardClauseAssertion(new Fixture());
-            // Exercise system and verify outcome
-            Assert.Throws<ArgumentNullException>(
-                () => sut.Verify((ConstructorInfo)null));
-            // Teardown
-        }
-
-        [Fact]
-        public void VerifyMethodWithUnknownParameterTypeThrowsHelpfulException()
-        {
-            var sut = new GuardClauseAssertion(new Fixture());
-
-            var e =
-                Assert.Throws<GuardClauseException>(
-                    () => sut.Verify(typeof(TypeWithMethodWithParameterWithoutImplementers)));
-            Assert.Contains("parameter", e.Message, StringComparison.CurrentCultureIgnoreCase);
-            Assert.Contains("TypeWithMethodWithParameterWithoutImplementers", e.Message);
-            Assert.Contains("MethodWithParameterWithoutImplementers", e.Message);
-            Assert.IsType<ObjectCreationException>(e.InnerException);
-        }
-
-        [Fact]
-        public void VerifyTypeWithPropertyOfUnknownTypeThrowsHelpfulException()
-        {
-            var sut = new GuardClauseAssertion(new Fixture());
-
-            var e =
-                Assert.Throws<GuardClauseException>(
-                    () => sut.Verify(typeof(TypeWithPropertyOfTypeWithoutImplementers)));
-            Assert.Contains("TypeWithPropertyOfTypeWithoutImplementers", e.Message);
-            Assert.IsType<ObjectCreationException>(e.InnerException);
-        }
-
-        [Fact]
-        public void VerifyMethodOnTypeWithPropertyOfUnknownTypeThrowsHelpfulException()
-        {
-            var sut = new GuardClauseAssertion(new Fixture());
-
-            var e =
-                Assert.Throws<GuardClauseException>(
-                    () =>
-                    sut.Verify(
-                        typeof(
-                        TypeWithPropertyOfTypeWithoutImplementersAndMethod)
-                        .GetMethod("Method")));
-            Assert.Contains(
-                "TypeWithPropertyOfTypeWithoutImplementersAndMethod", e.Message);
-            Assert.IsType<ObjectCreationException>(e.InnerException);
-        }
-
-        [Fact]
-        public void VerifyPropertyOnTypeWithPropertyOfUnknownTypeThrowsHelpfulException()
-        {
-            var sut = new GuardClauseAssertion(new Fixture());
-
-            var e =
-                Assert.Throws<GuardClauseException>(
-                    () =>
-                    sut.Verify(
-                        typeof(
-                        TypeWithPropertyOfTypeWithoutImplementersAndMethod)
-                        .GetProperty("Property")));
-            Assert.Contains(
-                "TypeWithPropertyOfTypeWithoutImplementersAndMethod", e.Message);
-            Assert.IsType<ObjectCreationException>(e.InnerException);
-        }
-
-        [Fact]
-        public void VerifyConstructorOnTypeWithPropertyOfUnknownTypeDoesNotThrow()
-        {
-            var sut = new GuardClauseAssertion(new Fixture());
-
-            Assert.DoesNotThrow(
-                () =>
-                sut.Verify(
-                    typeof(TypeWithPropertyOfTypeWithoutImplementersAndMethod)
-                    .GetConstructors().First()));
-        }
-
-        [Fact]
-        public void VerifyPropertyOfUnknownTypeDoesNotThrowWhenAutoPropertiesAreOmitted()
-        {
-            var fixture = new Fixture();
-            fixture.Customize<TypeWithPropertyOfTypeWithoutImplementers>(
-                x => x.OmitAutoProperties());
-            var sut = new GuardClauseAssertion(fixture);
-
-            Assert.DoesNotThrow(
-                () =>
-                sut.Verify(
-                    typeof(TypeWithPropertyOfTypeWithoutImplementers)
-                    .GetProperty("PropertyOfTypeWithoutImplementers")));
-        }
-
-        private class TypeWithMethodWithParameterWithoutImplementers
-        {
-            public void MethodWithParameterWithoutImplementers(
-                IHaveNoImplementers parameter, string other)
-            {
-            }
-        }
-
-        private class TypeWithPropertyOfTypeWithoutImplementers
-        {
-            private IHaveNoImplementers _propertyOfTypeWithoutImplementers;
-            public IHaveNoImplementers PropertyOfTypeWithoutImplementers
-            {
-                get { return this._propertyOfTypeWithoutImplementers; }
-                set
-                {
-                    if(value == null)
-                        throw new ArgumentNullException("value");
-                    this._propertyOfTypeWithoutImplementers = value;
-                }
-            }
-        }
-
-        private class TypeWithPropertyOfTypeWithoutImplementersAndMethod
-        {
-            public void Method()
-            {
-            }
-
-            public IHaveNoImplementers PropertyOfTypeWithoutImplementers { get; set; }
-            public int Property { get; set; }
-        }
-
-        [Fact]
-        public void VerifyUnguardedStaticPropertyOnNonStaticClassThrowsHelpfulException()
-        {
-            // Fixture setup
-            var sut = new GuardClauseAssertion(new Fixture());
-            var staticProperty = typeof(StaticPropertyHolder<object>).GetProperty("Property");
-            Assert.NotNull(staticProperty);
-            // Exercise system & Verify outcome
-            var e = Assert.Throws<GuardClauseException>(() => sut.Verify(staticProperty));
-            Assert.Contains("Are you missing a Guard Clause?", e.Message);
-        }
-
-        [Fact]
-        public void VerifyUnguardedStaticPropertyOnStaticTypeThrowsHelpfulException()
-        {
-            // Fixture setup
-            var sut = new GuardClauseAssertion(new Fixture());
-            var staticProperty = typeof(UngardedStaticPropertyOnStaticTypeHost).GetProperty("Property");
-            Assert.NotNull(staticProperty);
-            // Exercise system & Verify outcome
-            var e = Assert.Throws<GuardClauseException>(() => sut.Verify(staticProperty));
-            Assert.Contains("Are you missing a Guard Clause?", e.Message);
-        }
-
-        [Fact]
-        public void VerifyUnguardedStaticMethodOnNonStaticTypeThrowsHelpfulException()
-        {
-            // Fixture setup
-            var sut = new GuardClauseAssertion(new Fixture());
-            var staticMethod = typeof(StaticPropertyHolder<object>).GetProperty("Property").GetSetMethod();
-            Assert.NotNull(staticMethod);
-            // Exercise system & Verify outcome
-            var e = Assert.Throws<GuardClauseException>(() => sut.Verify(staticMethod));
-            Assert.Contains("Are you missing a Guard Clause?", e.Message);
-        }
-
-        [Fact]
-        public void VerifyUnguardedStaticMethodOnStaticTypeThrowsHelpfulException()
-        {
-            // Fixture setup
-            var sut = new GuardClauseAssertion(new Fixture());
-            var staticMethod = typeof(UngardedStaticMethodOnStaticTypeHost).GetMethod("Method");
-            Assert.NotNull(staticMethod);
-            // Exercise system & Verify outcome
-            var e = Assert.Throws<GuardClauseException>(() => sut.Verify(staticMethod));
-            Assert.Contains("Are you missing a Guard Clause?", e.Message);
-        }
-        
-        [Theory]
-        [ClassData(typeof(ConstructorDataOnGuardedGeneric))]
-        public void VerifyConstructorOnGuardedGenericDoesNotThrow(ConstructorInfo constructorInfo)
-        {
-            // Fixture setup
-            var sut = new GuardClauseAssertion(new Fixture());
-            // Exercise system
-            // Verify outcome
-            Assert.DoesNotThrow(() => sut.Verify(constructorInfo));
-        }
-
-        [Theory]
-        [ClassData(typeof(PropertyDataOnGuardedGeneric))]
-        public void VerifyPropertyOnGuardedGenericDoesNotThrow(PropertyInfo propertyInfo)
-        {
-            // Fixture setup
-            var sut = new GuardClauseAssertion(new Fixture());
-            // Exercise system
-            // Verify outcome
-            Assert.DoesNotThrow(() => sut.Verify(propertyInfo));
-        }
-
-        [Theory]
-        [ClassData(typeof(MethodDataOnGuardedGeneric))]
-        public void VerifyMethodOnGuardedGenericDoesNotThrow(MethodInfo methodInfo)
-        {
-            // Fixture setup
-            var sut = new GuardClauseAssertion(new Fixture());
-            // Exercise system
-            // Verify outcome
-            Assert.DoesNotThrow(() => sut.Verify(methodInfo));
-        }
-
-        [Theory]
-        [ClassData(typeof(ConstructorDataOnUnguardedGeneric))]
-        public void VerifyConstructorOnUnguardedGenericThrows(ConstructorInfo constructorInfo)
-        {
-            // Fixture setup
-            var sut = new GuardClauseAssertion(new Fixture { OmitAutoProperties = true });
-            // Exercise system
-            // Verify outcome
-            var e = Assert.Throws<GuardClauseException>(() => sut.Verify(constructorInfo));
-            Assert.Contains("Are you missing a Guard Clause?", e.Message);
-        }
-
-        [Theory]
-        [ClassData(typeof(PropertyDataOnUnguardedGeneric))]
-        public void VerifyPropertyOnUnguardedGenericThrows(PropertyInfo propertyInfo)
-        {
-            // Fixture setup
-            var sut = new GuardClauseAssertion(new Fixture { OmitAutoProperties = true });
-            // Exercise system
-            // Verify outcome
-            var e = Assert.Throws<GuardClauseException>(() => sut.Verify(propertyInfo));
-            Assert.Contains("Are you missing a Guard Clause?", e.Message);
-        }
-
-        [Theory]
-        [ClassData(typeof(MethodDataOnUnguardedGeneric))]
-        public void VerifyMethodOnUnguardedGenericThrows(MethodInfo methodInfo)
-        {
-            // Fixture setup
-            var sut = new GuardClauseAssertion(new Fixture { OmitAutoProperties = true });
-            // Exercise system
-            // Verify outcome
-            var e = Assert.Throws<GuardClauseException>(() => sut.Verify(methodInfo));
-            Assert.Contains("Are you missing a Guard Clause?", e.Message);
-        }
-
-        [Fact]
-        public void VerifyMethodOnGenericManyTimeLoadsOnlyUniqueAssemblies()
-        {
-            // Fixture setup
-            var sut = new GuardClauseAssertion(new Fixture());
-            MethodInfo methodInfo = typeof(NoContraint<>).GetMethod("Method");
-            // Exercise system
-            sut.Verify(methodInfo);
-            sut.Verify(methodInfo);
-            sut.Verify(methodInfo);
-            // Verify outcome
-            var uniqueAssemblies = new HashSet<string>();
-            Array.ForEach(
-                AppDomain.CurrentDomain.GetAssemblies(),
-                assembly => uniqueAssemblies.Add(assembly.GetName().Name));
-            Assert.True(
-                uniqueAssemblies.Count == AppDomain.CurrentDomain.GetAssemblies().Length,
-                "Should load only unique assemblies.");
-        }
-
-        [Fact]
-        public void DynamicDummyTypeIfVoidMethodIsCalledDoesNotThrows()
-        {
-            // Fixture setup
-            bool mockVerification = false;
-            var behaviorExpectation = new DelegatingBehaviorExpectation()
-            {
-                OnVerify = c =>
-                {
-                    var dynamicInstance = (IDynamicInstanceTestType)GetParameters(c).ElementAt(0);
-                    Assert.DoesNotThrow(() => dynamicInstance.VoidMethod(null, 123));
-                    Assert.DoesNotThrow(() => { dynamicInstance.Property = new object(); });
-                    mockVerification = true;
-                }
-            };
-            var sut = new GuardClauseAssertion(new Fixture(), behaviorExpectation);
-            var methodInfo = typeof(DynamicInstanceTestConstraint<>).GetMethod("Method");
-            // Exercise system
-            sut.Verify(methodInfo);
-            // Verify outcome
-            Assert.True(mockVerification, "mock verification.");
-        }
-
-        private static IEnumerable<object> GetParameters(IGuardClauseCommand commmand)
-        {
-            var methodInvokeCommand = (MethodInvokeCommand)((ReflectionExceptionUnwrappingCommand)commmand).Command;
-            var indexedReplacement = (IndexedReplacement<object>)methodInvokeCommand.Expansion;
-            return indexedReplacement.Source;
-        }
-
-        [Fact]
-        public void DynamicDummyTypeIfReturnMethodIsCalledReturnsAnonymousValue()
-        {
-            // Fixture setup
-            Fixture fixture = new Fixture();
-            var objectValue = fixture.Freeze<object>();
-            var intValue = fixture.Freeze<int>();
-
-            bool mockVerification = false;
-            var behaviorExpectation = new DelegatingBehaviorExpectation()
-            {
-                OnVerify = c =>
-                {
-                    var dynamicInstance = (IDynamicInstanceTestType)GetParameters(c).ElementAt(0);
-                    Assert.Equal(objectValue, dynamicInstance.Property);
-                    Assert.Equal(intValue, dynamicInstance.ReturnMethod(null, 123));
-                    mockVerification = true;
-                }
-            };
-            
-            var sut = new GuardClauseAssertion(fixture, behaviorExpectation);
-            var methodInfo = typeof(DynamicInstanceTestConstraint<>).GetMethod("Method");
-            // Exercise system
-            sut.Verify(methodInfo);
-            // Verify outcome
-            Assert.True(mockVerification, "mock verification.");
-        }
-
-        [Fact]
-        public void VerifyUnguardedConstructorOnGenericHavingNoAccessibleConstructorGenericArgumentThrows()
-        {
-            // Fixture setup
-            var sut = new GuardClauseAssertion(new Fixture());
-            var constructorInfo = typeof(NoAccessibleConstructorTestConstraint<>).GetConstructors().Single();
-            // Exercise system
-            // Verify outcome
-            var e = Assert.Throws<ArgumentException>(() => sut.Verify(constructorInfo));
-            Assert.Equal(
-                "Cannot create a dummy type because the base type " +
-                "'Ploeh.AutoFixture.IdiomsUnitTest.GuardClauseAssertionTest+NoAccessibleConstructorTestType' " +
-                "does not have any accessible constructor.",
-                e.Message);
-        }
-
-        [Fact]
-        public void VerifyIgnoresGuardAssertionForOutParameter()
-        {
-            // Fixture setup
-            var sut = new GuardClauseAssertion(new Fixture());
-            var methodInfo = typeof(OutParameterTestType).GetMethod("Method");
-            // Exercise system
-            // Verify outcome
-            Assert.DoesNotThrow(() => sut.Verify(methodInfo));
-        }
-
-        [Fact]
-<<<<<<< HEAD
-        public void VerifyOnTaskDeferredGuardThrowsExceptionWithExtraHelpfulMessage()
-        {
-            // Fixture setup
-            var sut = new GuardClauseAssertion(new Fixture());
-            var asyncMethodHost = new AsyncHost();
-
-            var theMethod = from m in new Ploeh.Albedo.Methods<AsyncHost>()
-                            select m.TaskWithInnerGuardClause(null);
-            // Exercise system
-            var e = Assert.Throws<GuardClauseException>(() => sut.Verify(theMethod));
-            // Verify outcome
-            Assert.Contains("Task", e.Message);
-            Assert.Contains("async", e.Message);
-        }
-
-        [Fact]
-        public void VerifyOnTaskOfTDeferredGuardThrowsExceptionWithExtraHelpfulMessage()
-        {
-            // Fixture setup
-            var sut = new GuardClauseAssertion(new Fixture());
-            var asyncMethodHost = new AsyncHost();
-
-            var theMethod = from m in new Ploeh.Albedo.Methods<AsyncHost>()
-                            select m.TaskOfTWithInnerGuardClause(null);
-
-            // Exercise system
-            var e = Assert.Throws<GuardClauseException>(() => sut.Verify(theMethod));
-            // Verify outcome
-            Assert.Contains("Task", e.Message);
-            Assert.Contains("async", e.Message);
-        }
-
-        [Fact]
-        public void VerifyOnTaskWithCorrectGuardClauseDoesNotThrow()
-        {
-            // Fixture setup
-            var sut = new GuardClauseAssertion(new Fixture());
-            var asyncMethodHost = new AsyncHost();
-
-            var theMethod = from m in new Ploeh.Albedo.Methods<AsyncHost>()
-                            select m.TaskWithCorrectGuardClause(null);
-
-            // Exercise system and verify outcome
-            Assert.DoesNotThrow(() => sut.Verify(theMethod));
-        }
-
-        [Fact]
-        public void VerifyOnTaskOfTWithCorrectGuardClauseDoesNotThrow()
-        {
-            // Fixture setup
-            var sut = new GuardClauseAssertion(new Fixture());
-            var asyncMethodHost = new AsyncHost();
-
-            var theMethod = from m in new Ploeh.Albedo.Methods<AsyncHost>()
-                            select m.TaskOfTWithCorrectGuardClause(null);
-
-            // Exercise system and verify outcome
-            Assert.DoesNotThrow(() => sut.Verify(theMethod));
-        }
-
-        class AsyncHost
-        {
-            public System.Threading.Tasks.Task<string> TaskOfTWithCorrectGuardClause(object obj)
-            {
-                if (obj == null)
-                    throw new ArgumentNullException("obj");
-
-                return System.Threading.Tasks.Task.Factory.StartNew(() => obj.ToString());
-            }
-            
-            public System.Threading.Tasks.Task TaskWithCorrectGuardClause(object obj)
-            {
-                if (obj == null)
-                    throw new ArgumentNullException("obj");
-
-                return System.Threading.Tasks.Task.Factory.StartNew(() => obj.ToString());
-            }
-
-            public System.Threading.Tasks.Task<string> TaskOfTWithInnerGuardClause(object obj)
-            {
-                return System.Threading.Tasks.Task.Factory.StartNew(() =>
-                {
-                    if (obj == null)
-                        throw new ArgumentNullException("obj");
-
-                    return obj.ToString();
-                });
-            }
-
-            public System.Threading.Tasks.Task TaskWithInnerGuardClause(object obj)
-            {
-                return System.Threading.Tasks.Task.Factory.StartNew(() =>
-                {
-                    if (obj == null)
-                        throw new ArgumentNullException("obj");
-
-                    return obj.ToString();
-                });
-            }
-=======
-        public void VerifyNonProperlyGuardedConstructorThrowsException()
-        {
-            var sut = new GuardClauseAssertion(new Fixture());
-            var constructorInfo = typeof (NonProperlyGuardedClass).GetConstructors().Single();
-
-            var exception = Assert.Throws<GuardClauseException>(() => sut.Verify(constructorInfo));
-            Assert.Contains("Are you missing a Guard Clause?", exception.Message);
-        }
-
-        [Fact]
-        public void VerifyNonProperlyGuardedPropertyThrowsException()
-        {
-            var sut = new GuardClauseAssertion(new Fixture());
-            var propertyInfo = typeof(NonProperlyGuardedClass).GetProperty("Property");
-
-            var exception = Assert.Throws<GuardClauseException>(() => sut.Verify(propertyInfo));
-            Assert.Contains("Are you missing a Guard Clause?", exception.Message);
-        }
-
-        [Theory]
-        [InlineData("Method", "Are you missing a Guard Clause?")]
-        [InlineData("DeferredMethod", "deferred")]
-        [InlineData("AnotherDeferredMethod", "deferred")]
-        public void VerifyNonProperlyGuardedMethodThrowsException(string methodName, string expectedMessage)
-        {
-            var sut = new GuardClauseAssertion(new Fixture());
-            var methodInfo = typeof(NonProperlyGuardedClass).GetMethod(methodName);
-
-            var exception = Assert.Throws<GuardClauseException>(() => sut.Verify(methodInfo));
-            Assert.Contains(expectedMessage, exception.Message);
->>>>>>> dfce05c4
-        }
-
-        private class GuardedGenericData : IEnumerable<Type>
-        {
-            public IEnumerator<Type> GetEnumerator()
-            {
-                yield return typeof(NoContraint<>);
-                yield return typeof(InterfacesContraint<>);
-                yield return typeof(StructureAndInterfacesContraint<>);
-                yield return typeof(ParameterizedConstructorTestConstraint<>);
-                yield return typeof(UnclosedGenericMethodTestType<>);
-                yield return typeof(NestedGenericParameterTestType<,>);
-            }
-
-            IEnumerator IEnumerable.GetEnumerator()
-            {
-                return this.GetEnumerator();
-            }
-        }
-
-        private class UnguardedGenericData : IEnumerable<Type>
-        {
-            public IEnumerator<Type> GetEnumerator()
-            {
-                yield return typeof(ClassContraint<>);
-                yield return typeof(CertainClassContraint<>);
-                yield return typeof(CertainClassAndInterfacesContraint<>);
-                yield return typeof(MultipleGenericArguments<,>);
-                yield return typeof(AbstractTypeAndInterfacesContraint<>);
-                yield return typeof(OpenGenericTestType<>).BaseType;
-                yield return typeof(ConstructedGenericTestType<>).BaseType;
-                yield return typeof(InternalProtectedConstructorTestConstraint<>);
-                yield return typeof(ModestConstructorTestConstraint<>);
-                yield return typeof(ConstructorMatchTestType<,>);
-                yield return typeof(MethodMatchTestType<,>);
-                yield return typeof(ByRefTestType<>);
-            }
-
-            IEnumerator IEnumerable.GetEnumerator()
-            {
-                return this.GetEnumerator();
-            }
-        }
-
-        private class ConstructorDataOnGuardedGeneric : IEnumerable<object[]>
-        {
-            public IEnumerator<object[]> GetEnumerator()
-            {
-                return new GuardedGenericData().SelectMany(t => t.GetConstructors())
-                                               .Select(c => new object[] { c })
-                                               .GetEnumerator();
-            }
-
-            IEnumerator IEnumerable.GetEnumerator()
-            {
-                return this.GetEnumerator();
-            }
-        }
-
-        private class ConstructorDataOnUnguardedGeneric : IEnumerable<object[]>
-        {
-            public IEnumerator<object[]> GetEnumerator()
-            {
-                return new UnguardedGenericData().SelectMany(t => t.GetConstructors())
-                                                 .Select(c => new object[] { c })
-                                                 .GetEnumerator();
-            }
-
-            IEnumerator IEnumerable.GetEnumerator()
-            {
-                return this.GetEnumerator();
-            }
-        }
-
-        private class PropertyDataOnGuardedGeneric : IEnumerable<object[]>
-        {
-            public IEnumerator<object[]> GetEnumerator()
-            {
-                return new GuardedGenericData().SelectMany(t => t.GetProperties())
-                                               .Select(p => new object[] { p })
-                                               .GetEnumerator();
-            }
-
-            IEnumerator IEnumerable.GetEnumerator()
-            {
-                return this.GetEnumerator();
-            }
-        }
-
-        private class PropertyDataOnUnguardedGeneric : IEnumerable<object[]>
-        {
-            public IEnumerator<object[]> GetEnumerator()
-            {
-                return new UnguardedGenericData().SelectMany(t => t.GetProperties())
-                                                 .Select(p => new object[] { p })
-                                                 .GetEnumerator();
-            }
-
-            IEnumerator IEnumerable.GetEnumerator()
-            {
-                return this.GetEnumerator();
-            }
-        }
-
-        private class MethodDataOnGuardedGeneric : IEnumerable<object[]>
-        {
-            public IEnumerator<object[]> GetEnumerator()
-            {
-                var bindingFlags = BindingFlags.Public | BindingFlags.Instance | BindingFlags.DeclaredOnly;
-                return new GuardedGenericData().SelectMany(t => t.GetMethods(bindingFlags))
-                                               .Where(m => !m.Name.StartsWith("get_") && !m.Name.StartsWith("set_"))
-                                               .Select(m => new object[] { m })
-                                               .GetEnumerator();
-            }
-
-            IEnumerator IEnumerable.GetEnumerator()
-            {
-                return this.GetEnumerator();
-            }
-        }
-
-        private class MethodDataOnUnguardedGeneric : IEnumerable<object[]>
-        {
-            public IEnumerator<object[]> GetEnumerator()
-            {
-                var bindingFlags = BindingFlags.Public | BindingFlags.Instance | BindingFlags.DeclaredOnly;
-                return new UnguardedGenericData().SelectMany(t => t.GetMethods(bindingFlags))
-                                                 .Where(m => !m.Name.StartsWith("get_") && !m.Name.StartsWith("set_"))
-                                                 .Select(m => new object[] { m })
-                                                 .GetEnumerator();
-            }
-
-            IEnumerator IEnumerable.GetEnumerator()
-            {
-                return this.GetEnumerator();
-            }
-        }
-
-        private class NoContraint<T>
-        {
-            public NoContraint(T argument)
-            {
-            }
-
-            public T Property
-            {
-                get;
-                set;
-            }
-
-            public void Method(T argument)
-            {
-            }
-        }
-
-        private class InterfacesContraint<T> where T : IInterfaceTestType, IEnumerable<object>
-        {
-            public InterfacesContraint(T argument)
-            {
-            }
-
-            public T Property
-            {
-                get;
-                set;
-            }
-
-            public void Method(T argument)
-            {
-            }
-        }
-
-        private class StructureAndInterfacesContraint<T> where T : struct, IInterfaceTestType, IEnumerable<object>
-        {
-            public StructureAndInterfacesContraint(T argument)
-            {
-            }
-
-            public T Property
-            {
-                get;
-                set;
-            }
-
-            public void Method(T argument)
-            {
-            }
-        }
-
-        public interface IInterfaceTestType
-        {
-            event EventHandler TestEvent;
-
-            object Property
-            {
-                get;
-                set;
-            }
-
-            void Method(object argument);
-        }
-
-        private class ClassContraint<T> where T : class
-        {
-            public ClassContraint(T argument)
-            {
-            }
-
-            public T Property
-            {
-                get;
-                set;
-            }
-
-            public void Method(T argument)
-            {
-            }
-        }
-
-        private class CertainClassContraint<T> where T : ConcreteType
-        {
-            public CertainClassContraint(T argument)
-            {
-            }
-
-            public T Property
-            {
-                get;
-                set;
-            }
-
-            public void Method(T argument)
-            {
-            }
-        }
-
-        private class CertainClassAndInterfacesContraint<T>
-            where T : ConcreteType, IInterfaceTestType, IEnumerable<object>
-        {
-            public CertainClassAndInterfacesContraint(T argument)
-            {
-            }
-
-            public T Property
-            {
-                get;
-                set;
-            }
-
-            public void Method(T argument)
-            {
-            }
-        }
-
-        private class MultipleGenericArguments<T1, T2> where T1 : class
-        {
-            public MultipleGenericArguments(T1 argument1, T2 argument2)
-            {
-            }
-
-            public T1 Property
-            {
-                get;
-                set;
-            }
-
-            public void Method(T1 argument1, T2 argument2)
-            {
-            }
-        }
-
-        private class AbstractTypeAndInterfacesContraint<T>
-            where T : AbstractTestType, IInterfaceTestType, IEnumerable<object>
-        {
-            public AbstractTypeAndInterfacesContraint(T argument)
-            {
-            }
-
-            public T Property
-            {
-                get;
-                set;
-            }
-
-            public void Method(T argument)
-            {
-            }
-        }
-
-        public abstract class AbstractTestType
-        {
-            public abstract event EventHandler TestEvent;
-            protected abstract event EventHandler ProtectedTestEvent;
-
-            public abstract object Property
-            {
-                get;
-                set;
-            }
-
-            protected abstract object ProtectedProperty
-            {
-                get;
-                set;
-            }
-
-            public abstract void Method(object argument);
-            protected abstract void ProtectedMethod(object argument);
-        }
-
-        private class OpenGenericTestType<T> : OpenGenericTestTypeBase<T> where T : class
-        {
-            public OpenGenericTestType(T argument) : base(argument)
-            {
-            }
-        }
-
-        private class OpenGenericTestTypeBase<T>
-        {
-            public OpenGenericTestTypeBase(T argument)
-            {
-            }
-
-            public T Property
-            {
-                get;
-                set;
-            }
-
-            public void Method(T argument)
-            {
-            }
-        }
-
-        private class ConstructedGenericTestType<T> : ConstructedGenericTestTypeBase<string, T> where T : class
-        {
-            public ConstructedGenericTestType(string argument1, T argument2) : base(argument1, argument2)
-            {
-            }
-        }
-
-        private class ConstructedGenericTestTypeBase<T1, T2>
-        {
-            public ConstructedGenericTestTypeBase(T1 argument1, T2 argument2)
-            {
-            }
-
-            public T1 Property1
-            {
-                get;
-                set;
-            }
-
-            public T2 Property2
-            {
-                get;
-                set;
-            }
-
-            public void Method(T1 argument1, T2 argument2)
-            {
-            }
-        }
-
-        private class ParameterizedConstructorTestConstraint<T> where T : ParameterizedConstructorTestType, new()
-        {
-            public void Method(T argument, object test)
-            {
-                if (argument == null)
-                {
-                    throw new ArgumentNullException("argument");
-                }
-                if (argument.Argument1 == null || argument.Argument2 == null)
-                {
-                    throw new ArgumentException(
-                        "The constructor of the base type should be called with anonymous values.");
-                }
-                if (test == null)
-                {
-                    throw new ArgumentNullException("test");
-                }
-            }
-        }
-
-        public class ParameterizedConstructorTestType
-        {
-            // to test duplicating with the specimenBuilder field of a dummy type.
-            public static ISpecimenBuilder specimenBuilder = null;
-            private readonly object argument1;
-            private readonly string argument2;
-
-            public ParameterizedConstructorTestType(object argument1, string argument2)
-            {
-                this.argument1 = argument1;
-                this.argument2 = argument2;
-            }
-
-            public object Argument1
-            {
-                get
-                {
-                    return this.argument1;
-                }
-            }
-
-            public string Argument2
-            {
-                get
-                {
-                    return this.argument2;
-                }
-            }
-        }
-
-        private class InternalProtectedConstructorTestConstraint<T> where T : InternalProtectedConstructorTestType
-        {
-            public InternalProtectedConstructorTestConstraint(T argument)
-            {
-            }
-        }
-
-        public class InternalProtectedConstructorTestType
-        {
-            protected internal InternalProtectedConstructorTestType()
-            {
-            }
-        }
-
-        private class ModestConstructorTestConstraint<T> where T : ModestConstructorTestType
-        {
-            public ModestConstructorTestConstraint(T argument)
-            {
-            }
-        }
-
-        public abstract class ModestConstructorTestType
-        {
-            protected ModestConstructorTestType(object argument1, int argument2)
-            {
-                throw new InvalidOperationException("Should use the modest constructor.");
-            }
-
-            protected ModestConstructorTestType(object argument1, string argument2, int argument3)
-            {
-                throw new InvalidOperationException("Should use the modest constructor.");
-            }
-
-            protected ModestConstructorTestType(object argument)
-            {
-            }
-        }
-
-        private class NoAccessibleConstructorTestConstraint<T> where T : NoAccessibleConstructorTestType
-        {
-            public NoAccessibleConstructorTestConstraint(T argument)
-            {
-            }
-        }
-
-        public class NoAccessibleConstructorTestType
-        {
-            private NoAccessibleConstructorTestType()
-            {
-            }
-        }
-
-        public class DynamicInstanceTestConstraint<T> where T : IDynamicInstanceTestType
-        {
-            public void Method(T argument)
-            {
-            }
-        }
-
-        public interface IDynamicInstanceTestType
-        {
-            object Property
-            {
-                get;
-                set;
-            }
-
-            int VoidMethod(object argument1, int argument2);
-
-            int ReturnMethod(object argument1, int argument2);
-        }
-
-        private class UnclosedGenericMethodTestType<T1> where T1 : class
-        {
-            public void Method<T2, T3, T4>(T1 argument1, int argument2, T2 argument3, T3 argument4, T4 argument5)
-                where T2 : class where T4 : class
-            {
-                if (argument1 == null)
-                {
-                    throw new ArgumentNullException("argument1");
-                }
-                if (argument3 == null)
-                {
-                    throw new ArgumentNullException("argument3");
-                }
-                if (argument5 == null)
-                {
-                    throw new ArgumentNullException("argument5");
-                }
-            }
-        }
-
-        private class ConstructorMatchTestType<T1, T2> where T1 : class
-        {
-            public ConstructorMatchTestType(T1 argument)
-            {
-            }
-
-            public ConstructorMatchTestType(T1 argument1, T2 argument2)
-            {
-            }
-
-            public ConstructorMatchTestType(T1 argument1, T1 argument2)
-            {
-            }
-
-            public ConstructorMatchTestType(T2 argument1, object argument2)
-            {
-            }
-        }
-
-        private class MethodMatchTestType<T1, T2> where T1 : class
-        {
-            public MethodMatchTestType(T1 argument)
-            {
-            }
-
-            public void Method(T1 argument)
-            {
-            }
-
-            public void Method(T1 argument1, T2 argument2)
-            {
-            }
-
-            public void Method(T2 argument1, object argument2)
-            {
-            }
-
-            public void Method<T3>(T1 argument1, object argument2)
-                where T3 : class
-            {
-            }
-
-            public void Method<T3>(int argument1, T3 argument2)
-                where T3 : class
-            {
-            }
-
-            public void Method<T3>(T1 argument1, T3 argument2)
-                where T3 : class
-            {
-            }
-        }
-
-        private class ByRefTestType<T1> where T1 : class
-        {
-            public ByRefTestType(T1 argument)
-            {
-            }
-
-            public void Method(ref T1 argument)
-            {
-            }
-
-            public void Method<T2>(ref T2 argument) where T2 : class
-            {
-            }
-            
-            public void Method(ref T1 argument1, int argument2)
-            {
-            }
-
-            public void Method(T1 argument1, int argument2)
-            {
-            }
-        }
-
-        private class OutParameterTestType
-        {
-            public void Method(string argument1, out object argument2, int argument3)
-            {
-                if (argument1 == null)
-                {
-                    throw new ArgumentNullException("argument1");
-                }
-
-                argument2 = null;
-            }
-        }
-
-<<<<<<< HEAD
-        private class NestedGenericParameterTestType<T1, T2>
-        {
-            public NestedGenericParameterTestType(IEnumerable<T1> arg)
-            {
-                if (arg == null)
-                    throw new ArgumentNullException("arg");
-            }
-
-            public NestedGenericParameterTestType(IEnumerable<IEnumerable<T2>> arg)
-            {
-                if (arg == null)
-                    throw new ArgumentNullException("arg");
-            }
-
-            public NestedGenericParameterTestType(T1 arg1, Func<T1, IEnumerable<T2>> arg2)
-            {
-                if (arg2 == null)
-                    throw new ArgumentNullException("arg2");
-            }
-
-            public NestedGenericParameterTestType(T1[] arg)
-            {
-                if (arg == null)
-                    throw new ArgumentNullException("arg");
-            }
-
-            public NestedGenericParameterTestType(T1[,] arg)
-            {
-                if (arg == null)
-                    throw new ArgumentNullException("arg");
-            }
-
-            public NestedGenericParameterTestType(T1[][] arg)
-            {
-                if (arg == null)
-                    throw new ArgumentNullException("arg");
-            }
-
-            public NestedGenericParameterTestType(T1[,][][] arg)
-            {
-                if (arg == null)
-                    throw new ArgumentNullException("arg");
-            }
-
-            public NestedGenericParameterTestType(Func<T1, IEnumerable<IEnumerable<T2>>, T1[][]> arg1, T2 arg2)
-            {
-                if (arg1 == null)
-                    throw new ArgumentNullException("arg1");
-=======
-        private class NonProperlyGuardedClass
-        {
-            private const string InvalidParamName = "invalidParamName";
-
-            public NonProperlyGuardedClass(object argument)
-            {
-                if (argument == null)
-                    throw new ArgumentNullException(InvalidParamName);
-            }
-
-            public object Property
-            {
-                get { return null; }
-                set
-                {
-                    if (value == null)
-                        throw new ArgumentNullException(InvalidParamName);
-                }
-            }
-
-            public void Method(object argument)
-            {
-                if (argument == null)
-                    throw new ArgumentNullException(InvalidParamName);
-            }
-
-            public IEnumerable<object> DeferredMethod(object argument)
-            {
-                if (argument == null)
-                    throw new ArgumentNullException(InvalidParamName);
-
+        private class NonProperlyGuardedClass
+        {
+            private const string InvalidParamName = "invalidParamName";
+
+            public NonProperlyGuardedClass(object argument)
+            {
+                if (argument == null)
+                    throw new ArgumentNullException(InvalidParamName);
+            }
+
+            public object Property
+            {
+                get { return null; }
+                set
+                {
+                    if (value == null)
+                        throw new ArgumentNullException(InvalidParamName);
+                }
+            }
+
+            public void Method(object argument)
+            {
+                if (argument == null)
+                    throw new ArgumentNullException(InvalidParamName);
+            }
+
+            public IEnumerable<object> DeferredMethod(object argument)
+            {
+                if (argument == null)
+                    throw new ArgumentNullException(InvalidParamName);
+
+                yield return argument;
+            }
+
+            public IEnumerator<object> AnotherDeferredMethod(object argument)
+            {
+                if (argument == null)
+                    throw new ArgumentNullException(InvalidParamName);
+
                 yield return argument;
-            }
-
-            public IEnumerator<object> AnotherDeferredMethod(object argument)
-            {
-                if (argument == null)
-                    throw new ArgumentNullException(InvalidParamName);
-
-                yield return argument;
->>>>>>> dfce05c4
-            }
-        }
-    }
-}
+            }
+        }
+    }
+}