﻿using System;
using System.Collections.Generic;
using System.Globalization;
using System.Linq;
using System.Reflection;
using System.Threading;
using System.Threading.Tasks;
using NSubstitute;
using NSubstitute.Core;
using NSubstitute.Exceptions;
using NSubstitute.Routing;
using NSubstitute.Routing.Handlers;
using Ploeh.AutoFixture.AutoNSubstitute.Extensions;
using Ploeh.AutoFixture.Kernel;

namespace Ploeh.AutoFixture.AutoNSubstitute
{
    /// <summary>
    /// Sets up a substitute object's methods so that the return values will be retrieved from a fixture,
    /// instead of being created directly by NSubstitute.
    /// 
    /// This will setup any non-void virtual methods.
    /// </summary>
    /// <remarks>
    /// This will setup any non-void virtual methods.
    /// This includes:
    ///  - interface's methods/property getters;
    ///  - class's abstract/virtual/overridden/non-sealed methods/property getters.
    /// 
    /// Notes:
    /// - Automatic mocking of generic methods isn't feasible - we'd have to antecipate any type 
    ///     parameters that this method could be called with. 
    /// - Void methods are not set up due to a limitation in NSubstitute that When..Do setups can't be overriden
    /// - Calling a method more than once with the same parameters will always return the same value
    /// - Methods inherited from <see cref="Object" /> are not set up due to a limitation in NSubstitute
    ///     (http://stackoverflow.com/a/21787891)
    /// </remarks>
    public class NSubstituteVirtualMethodsCommand : ISpecimenCommand
    {
        private static readonly MethodInfo[] ObjectMethods = typeof(object).GetMethods();

        /// <summary>
        /// Sets up a substitute object's methods so that the return values will be retrieved from a fixture,
        /// instead of being created directly by NSubstitute.
        /// </summary>
        /// <param name="specimen">The substitute to setup.</param>
        /// <param name="context">The context of the specimen.</param>
        public void Execute(object specimen, ISpecimenContext context)
        {
            if (specimen == null) throw new ArgumentNullException("specimen");
            if (context == null) throw new ArgumentNullException("context");

            try
            {
                SubstitutionContext.Current.GetCallRouterFor(specimen);
            }
            catch (NotASubstituteException)
            {
                return;
            }

            var substituteTypes = specimen.GetType().GetSubstituteTypes();
            foreach (var substituteType in substituteTypes)
            {
                var methods = GetVirtualMethods(substituteType);

                var substituteSetup = new SubstituteValueFactory(specimen, context);

                foreach (var method in methods)
                    substituteSetup.Setup(method);
            }
        }

        private static IEnumerable<MethodInfo> GetVirtualMethods(Type substituteType)
        {
            return substituteType.GetMethods()
                .Where(method => method.IsOverridable() &&
                                 !method.IsGenericMethod &&
                                 !method.IsVoid() &&
                                 !ObjectMethods.Contains(method.GetBaseDefinition()));
        }

        private class SubstituteValueFactory
        {
            private static readonly IMethod ReturnsMethodInfo =
                GetNSubstituteMethod("Returns");

            [System.Diagnostics.CodeAnalysis.SuppressMessage("Microsoft.Naming", "CA2204:Literals should be spelled correctly", MessageId = "AutoFixture", Justification = "Workaround for a bug in CA: https://connect.microsoft.com/VisualStudio/feedback/details/521030/")]
            [System.Diagnostics.CodeAnalysis.SuppressMessage("Microsoft.Naming", "CA2204:Literals should be spelled correctly", MessageId = "github", Justification = "Workaround for a bug in CA: https://connect.microsoft.com/VisualStudio/feedback/details/521030/")]
            [System.Diagnostics.CodeAnalysis.SuppressMessage("Microsoft.Naming", "CA2204:Literals should be spelled correctly", MessageId = "NSubstitute", Justification = "Workaround for a bug in CA: https://connect.microsoft.com/VisualStudio/feedback/details/521030/")]
            private static IMethod GetNSubstituteMethod(string methodName)
            {
                Type substituteType = typeof(SubstituteExtensions);
                MethodInfo methodInfo = typeof(SubstituteValueFactory).GetMethod(methodName);

                try
                {
                    return new TemplateMethodQuery(methodInfo)
                        .SelectMethods(substituteType)
                        .First();
                }
                catch (InvalidOperationException)
                {
                    throw new MissingMethodException(string.Format(CultureInfo.CurrentCulture,
                        @"The method '{0} {1}.{2}{3}({4})' was not found. This can happen if you updated NSubstitute to an unsupported version; if this is the case, open an issue at http://github.com/AutoFixture/AutoFixture informing this exception message and the version you have installed.",
                        GetFriendlyName(methodInfo.ReturnType),
                        substituteType,
                        methodInfo.Name,
                        GetTypeArguments(methodInfo),
                        string.Join(", ",
                            methodInfo.GetParameters()
                            .Select(p => GetFriendlyName(p.ParameterType)))));
                }
            }

            private static string GetTypeArguments(MethodInfo methodInfo)
            {
                var typeArguments = methodInfo.GetGenericArguments();

                if (typeArguments.Length == 0)
                    return string.Empty;

                return string.Format(CultureInfo.CurrentCulture, "<{0}>",
                    string.Join(", ", methodInfo.GetGenericArguments().Select(a => a.ToString())));
            }

            private static string GetFriendlyName(Type type)
            {
                if (type.IsGenericType)
                    return string.Format(CultureInfo.CurrentCulture,
                        "{0}<{1}>",
                        type.Name.Split('`')[0],
                        string.Join(", ", type.GetGenericArguments().Select(GetFriendlyName)));

                return type.Name;
            }

            private readonly object substitute;
            private readonly ISpecimenContext context;

            public SubstituteValueFactory(object substitute, ISpecimenContext context)
            {
                if (substitute == null)
                    throw new ArgumentNullException("substitute");

                if (context == null)
                    throw new ArgumentNullException("context");

                this.substitute = substitute;
                this.context = context;
            }

            public object Substitute
            {
                get { return substitute; }
            }

            public ISpecimenContext Context
            {
                get { return context; }
            }

            public static void Returns<T>(T value, Func<CallInfo, T> returnThis)
            {
                ReturnsMethodInfo.Invoke(new object[] { value, returnThis });
            }

            public void ReturnsUsingContext(MethodInfo methodInfo)
            {
                // The workflow is following:
                // 1. We setup callback that lazily configures return value.
                // 2. When callback is executed for the first time, it sets up own call handlers.
                //    Then we invoke method again to pass control to that handlers.
                // 3. NoSetupCallbackHandler uses substitute state to check whether we already have result for the call.
                //    That could happen if client already configured return value for particular property/method manually.
                //    Also, that happens if we already configured return value for the call.
                //      
                //    If value is not already present:
                //    3.1 Resolve result using the AutoFixture.
                //    3.2 Configure NSubstitute to return that value using the `Returns()` method.
                //    3.3 Invoke the method again. The points 1-3 will be repeated, 
                //           but this time the NoSetupCallbackHandler will do nothing - we have a result.
                //
                // 
                // Consider the following things during the code analysis:
                //  - Each time consumer invokes property/method, we set our custom route and pass control to it.
                //    We need that to access substitute state and check whether we already have a result for the call.
                //
                //  - Each time our route is executed, NSubstitute switches to default route.
                //  - Our route is executed twice during inital setup. Second time it does nothing.
                //  - The initial request (which comes from consumer) is in progress (on stack below) when we do all our configuration.
                //    That is because Do() {} callback is executed before known return values are returned.
                //    After our substitute is configured in When-Do, NSubstitute checks whether there is return value for current call.
                //    Return value is, of course, present and it returns that value to the consumer.

                Substitute
                    .WhenForAnyArgs(_ => InvokeMethod(methodInfo))
                    .Do(callInfo =>
                    {
                        var arguments = callInfo.Args();

                        var callRouter =
                            SubstitutionContext.Current.GetCallRouterFor(Substitute);

                        callRouter.SetRoute(state => new Route(
                            new ICallHandler[] {
                                new NoSetupCallbackHandler(state, () => {
                                    var value = Resolve(methodInfo.ReturnType);
                                    if (value is OmitSpecimen)
                                        return;

                                    ReturnsFixedValue(methodInfo, value);
                                    InvokeMethod(methodInfo, arguments);
                                }),
                                new ReturnDefaultForReturnTypeHandler(
                                    new DefaultForType())
                            }));
                        InvokeMethod(methodInfo, arguments);
                    });
            }

            private object Resolve(Type type)
            {
                // NSubstitute uses a static property SubstitutionContext.Current
                // to get and set the state of its substitutes.
                // However, it uses ThreadLocal so one thread does not
                // interfere in another.
                // For this reason, Context.Resolve needs to run in another thread,
                // otherwise, NSubstitute would not be able to set up the methods
                // that return a circular reference.
                // See discussion at https://github.com/AutoFixture/AutoFixture/pull/397

                using (var cancelableTokenSource = new CancellationTokenSource())
                {
                    var cancelableToken = cancelableTokenSource.Token;
<<<<<<< HEAD
=======
                    // Run task on default scheduler to prevent attach to the context scheduler.
                    // User could execute this code in context of its own scheduler that performs aggressive inling
                    // and our task will be inlined by that scheduler.
                    var task = Task.Factory.StartNew(() => Context.Resolve(type), cancelableToken,
                        TaskCreationOptions.None, TaskScheduler.Default);

                    // It could happen that task above is inlined on the current thread.
                    // As result, the last NSubstitute call router could become empty.
                    // Therefore, we pass cancellation token to the Wait() method to prevent task from being inlined.
                    // See more details: http://stackoverflow.com/a/12246045/2009373
                    // This fixes the following issue: https://github.com/AutoFixture/AutoFixture/issues/630
>>>>>>> e64ce872
                    task.Wait(cancelableToken);
                    return task.Result;
                }
            }

            private void ReturnsFixedValue(MethodInfo methodInfo, object value)
            {
                var refValues = GetFixedRefValues(methodInfo);
                Returns(null, x =>
                {
                    SetRefValues(x, refValues);
                    return value;
                });
            }

            private IEnumerable<Tuple<int, Lazy<object>>> GetFixedRefValues(MethodInfo methodInfo)
            {
                return GetRefParameters(methodInfo)
                    .Select(t => Tuple.Create(t.Item1,
                        new Lazy<object>(() => Context.Resolve(t.Item2.ParameterType.GetElementType()))))
                    .ToList();
            }

            public void Setup(MethodInfo methodInfo)
            {
                if (methodInfo.IsVoid())
                    return;

                this.ReturnsUsingContext(methodInfo);
            }

            private static void SetRefValues(CallInfo callInfo, IEnumerable<Tuple<int, Lazy<object>>> values)
            {
                foreach (var value in values)
                    if (!(value.Item2.Value is OmitSpecimen))
                        callInfo[value.Item1] = value.Item2.Value;
            }

            private static IEnumerable<Tuple<int, ParameterInfo>> GetRefParameters(MethodInfo methodInfo)
            {
                return methodInfo.GetParameters()
                    .Select((p, i) => Tuple.Create(i, p))
                    .Where(t => t.Item2.ParameterType.IsByRef);
            }

            private void InvokeMethod(MethodInfo methodInfo, object[] parameters = null)
            {
                methodInfo.Invoke(Substitute, parameters ?? GetDefaultParameters(methodInfo));
            }

            private static object[] GetDefaultParameters(MethodInfo methodInfo)
            {
                return methodInfo.GetParameters()
                    .Select(p => p.ParameterType.IsValueType ? Activator.CreateInstance(p.ParameterType) : null)
                    .ToArray();
            }
        }
    }
}<|MERGE_RESOLUTION|>--- conflicted
+++ resolved
@@ -233,8 +233,7 @@
                 using (var cancelableTokenSource = new CancellationTokenSource())
                 {
                     var cancelableToken = cancelableTokenSource.Token;
-<<<<<<< HEAD
-=======
+
                     // Run task on default scheduler to prevent attach to the context scheduler.
                     // User could execute this code in context of its own scheduler that performs aggressive inling
                     // and our task will be inlined by that scheduler.
@@ -246,7 +245,6 @@
                     // Therefore, we pass cancellation token to the Wait() method to prevent task from being inlined.
                     // See more details: http://stackoverflow.com/a/12246045/2009373
                     // This fixes the following issue: https://github.com/AutoFixture/AutoFixture/issues/630
->>>>>>> e64ce872
                     task.Wait(cancelableToken);
                     return task.Result;
                 }
